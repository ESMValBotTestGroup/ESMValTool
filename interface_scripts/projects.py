--- conflicted
+++ resolved
@@ -5,13 +5,10 @@
 import launchers
 import pdb
 import re
-<<<<<<< HEAD
 import glob
-=======
 import datetime
 
 from esgf_search import ESGFSearch
->>>>>>> 954d04b8
 
 
 class Project:
