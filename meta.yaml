--- conflicted
+++ resolved
@@ -46,25 +46,15 @@
     - cython
     - eofs
     - esmpy
-<<<<<<< HEAD
-    - lime
-=======
     - esmvalcore>=2.0.0a1,<2.1
     - jinja2
->>>>>>> 965df539
+    - lime
     - matplotlib<3
     - nc-time-axis
     - netCDF4
     - numpy
     - pandas
-<<<<<<< HEAD
     - pathos
-    - pillow
-    - prov
-    - psutil
-    - pydot
-=======
->>>>>>> 965df539
     - python-cdo
     - python-stratify
     - pyyaml
