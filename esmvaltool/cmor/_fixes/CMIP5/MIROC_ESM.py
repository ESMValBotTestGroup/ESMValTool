# pylint: disable=invalid-name, no-self-use, too-few-public-methods
"""Fixes for MIROC ESM model"""
import cf_units
from iris.coords import DimCoord
from iris.exceptions import CoordinateNotFoundError

from ..fix import Fix


class tro3(Fix):
    """Fixes for tro3."""

    def fix_data(self, cube):
        """
        Fix data.

        Fixes discrepancy between declared units and real units

        Parameters
        ----------
        cube: iris.cube.Cube

        Returns
        -------
        iris.cube.Cube

        """
        metadata = cube.metadata
        cube *= 1000
        cube.metadata = metadata
        return cube


class co2(Fix):
    """Fixes for co2"""

    def fix_metadata(self, cubes):
        """
        Fix metadata.

        Fixes error in cube units

        Parameters
        ----------
        cube: iris.cube.CubeList

        Returns
        -------
        iris.cube.Cube

        """
        self.get_cube_from_list(cubes).units = '1.0e-6'
        return cubes


<<<<<<< HEAD
=======
class gpp(Fix):
    """Fixes for gpp"""

    def fix_metadata(self, cubes):
        """
        Fix metadata.

        Fixes error in cube units

        Parameters
        ----------
        cube: iris.cube.CubeList

        Returns
        -------
        iris.cube.CubeList

        """
        # Fixing the metadata, automatic unit conversion should do the trick
        self.get_cube_from_list(cubes).units = cf_units.Unit('g m-2 day-1')
        return cubes


>>>>>>> 22201156
class allvars(Fix):
    """Common fixes to all vars"""

    def fix_metadata(self, cubes):
        """
        Fix metadata.

        Fixes error in air_pressure coordinate, sometimes called AR5PL35

        Parameters
        ----------
        cube: iris.cube.CubeList

        Returns
        -------
        iris.cube.CubeList

        """
        for cube in cubes:
            try:
                old = cube.coord('AR5PL35')
                dims = cube.coord_dims(old)
                cube.remove_coord(old)

                plev = DimCoord.from_coord(old)
                plev.var_name = plev
                plev.standard_name = 'air_pressure'
                plev.long_name = 'Pressure '
                cube.add_dim_coord(plev, dims)
            except CoordinateNotFoundError:
                pass

        return cubes<|MERGE_RESOLUTION|>--- conflicted
+++ resolved
@@ -1,6 +1,5 @@
 # pylint: disable=invalid-name, no-self-use, too-few-public-methods
 """Fixes for MIROC ESM model"""
-import cf_units
 from iris.coords import DimCoord
 from iris.exceptions import CoordinateNotFoundError
 
@@ -32,7 +31,7 @@
 
 
 class co2(Fix):
-    """Fixes for co2"""
+    """Fixes for co2."""
 
     def fix_metadata(self, cubes):
         """
@@ -53,34 +52,8 @@
         return cubes
 
 
-<<<<<<< HEAD
-=======
-class gpp(Fix):
-    """Fixes for gpp"""
-
-    def fix_metadata(self, cubes):
-        """
-        Fix metadata.
-
-        Fixes error in cube units
-
-        Parameters
-        ----------
-        cube: iris.cube.CubeList
-
-        Returns
-        -------
-        iris.cube.CubeList
-
-        """
-        # Fixing the metadata, automatic unit conversion should do the trick
-        self.get_cube_from_list(cubes).units = cf_units.Unit('g m-2 day-1')
-        return cubes
-
-
->>>>>>> 22201156
 class allvars(Fix):
-    """Common fixes to all vars"""
+    """Common fixes to all vars."""
 
     def fix_metadata(self, cubes):
         """
