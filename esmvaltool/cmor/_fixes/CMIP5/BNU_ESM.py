# pylint: disable=invalid-name, no-self-use, too-few-public-methods
"""Fixes for BNU ESM model."""
from cf_units import Unit
from dask import array as da

from ..fix import Fix


class fgco2(Fix):
    """Fixes for fgco2."""

    def fix_metadata(self, cubes):
        """
        Fix metadata.

        Fixes cube units

        Parameters
        ----------
        cube: iris.cube.CubeList

        Returns
        -------
        iris.cube.Cube

        """
        self.get_cube_from_list(cubes).units = Unit('kg m-2 s-1')
        return cubes

    def fix_data(self, cube):
        """
        Fix data.

        Fixes cube units

        Parameters
        ----------
        cube: iris.cube.Cube

        Returns
        -------
        iris.cube.Cube

        """
        metadata = cube.metadata
        cube *= 12.0 / 44.0
        cube.metadata = metadata
        return cube


class ch4(Fix):
    """Fixes for ch4."""

    def fix_metadata(self, cubes):
        """
        Fix metadata.

        Fixes cube units

        Parameters
        ----------
        cubes: iris.cube.CubeList

        Returns
        -------
        iris.cube.CubeList

        """
        self.get_cube_from_list(cubes).units = Unit('1e-9')
        return cubes

    def fix_data(self, cube):
        """
        Fix metadata.

        Fixes cube units

        Parameters
        ----------
        cube: iris.cube.Cube

        Returns
        -------
        iris.cube.Cube

        """
        metadata = cube.metadata
        cube *= 29.0 / 16.0 * 1.e9
        cube.metadata = metadata
        return cube


class co2(Fix):
    """Fixes for co2."""

    def fix_metadata(self, cubes):
        """
        Fix metadata.

        Fixes cube units

        Parameters
        ----------
        cubes: iris.cube.CubeList

        Returns
        -------
        iris.cube.CubeList

        """
        self.get_cube_from_list(cubes).units = Unit('1e-6')
        return cubes

    def fix_data(self, cube):
        """
        Fix data.

        Fixes cube units

        Parameters
        ----------
        cube: iris.cube.Cube

        Returns
        -------
        iris.cube.Cube

        """
        metadata = cube.metadata
        cube *= 29.0 / 44.0 * 1.e6
        cube.metadata = metadata
        return cube


class spco2(Fix):
    """Fixes for spco2."""

    def fix_data(self, cube):
        """
        Fix data.

        Fixes cube units

        Parameters
        ----------
        cube: iris.cube.Cube

        Returns
        -------
        iris.cube.Cube

        """
        metadata = cube.metadata
        cube *= 1.e6
        cube.metadata = metadata
        return cube


<<<<<<< HEAD
class tro3(Fix):
    """Fixes for tro3"""

    def fix_data(self, cube):
        """
        Fix data

        Fixes cube units
=======
class od550aer(Fix):
    """Fixes for od550aer."""

    def fix_data(self, cube):
        """
        Fix data.

        Masks invalid values.
>>>>>>> 8f9c080f

        Parameters
        ----------
        cube: iris.cube.Cube

        Returns
        -------
        iris.cube.Cube

        """
<<<<<<< HEAD
        metadata = cube.metadata
        cube *= 1.e9
        cube.metadata = metadata
        return cube
=======
        data = da.ma.masked_equal(cube.core_data(), 1.e36)
        return cube.copy(data)
>>>>>>> 8f9c080f


# No clear way to apply this fix now that we are working with cubes, not files

# class sftlf(Fix):
#
#     def fix_metadata(self):
#         self.cube = self.cube * 1.e6

#   if (name.eq."sftlf") then
#       files = systemfunc("ls " + INFILE)
#       f=addfile(files(0), "r")
#       tmp=f->lat
#       var&lat = tmp
#       delete(tmp)
#       delete(f)
#       ret = 0
#   end if
#<|MERGE_RESOLUTION|>--- conflicted
+++ resolved
@@ -156,16 +156,29 @@
         return cube
 
 
-<<<<<<< HEAD
 class tro3(Fix):
     """Fixes for tro3"""
 
     def fix_data(self, cube):
-        """
-        Fix data
-
-        Fixes cube units
-=======
+        """Fix data.
+
+        Fixes cube units.
+
+        Parameters
+        ----------
+        cube: iris.cube.Cube
+
+        Returns
+        -------
+        iris.cube.Cube
+
+        """
+        metadata = cube.metadata
+        cube *= 1.e9
+        cube.metadata = metadata
+        return cube
+
+
 class od550aer(Fix):
     """Fixes for od550aer."""
 
@@ -174,26 +187,18 @@
         Fix data.
 
         Masks invalid values.
->>>>>>> 8f9c080f
-
-        Parameters
-        ----------
-        cube: iris.cube.Cube
-
-        Returns
-        -------
-        iris.cube.Cube
-
-        """
-<<<<<<< HEAD
-        metadata = cube.metadata
-        cube *= 1.e9
-        cube.metadata = metadata
-        return cube
-=======
+
+        Parameters
+        ----------
+        cube: iris.cube.Cube
+
+        Returns
+        -------
+        iris.cube.Cube
+
+        """
         data = da.ma.masked_equal(cube.core_data(), 1.e36)
         return cube.copy(data)
->>>>>>> 8f9c080f
 
 
 # No clear way to apply this fix now that we are working with cubes, not files
