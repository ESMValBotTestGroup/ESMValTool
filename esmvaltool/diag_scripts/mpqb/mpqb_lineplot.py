--- conflicted
+++ resolved
@@ -19,19 +19,6 @@
 from esmvaltool.diag_scripts.shared.plot import quickplot
 
 
-<<<<<<< HEAD
-=======
-dataset_plotnames = {
-  'ERA-Interim-Land' : 'ERA-Interim/Land',
-  'CDS-SATELLITE-SOIL-MOISTURE' : 'ESA-CCI',
-  'cds-era5-land-monthly' : 'ERA5-Land',
-  'cds-era5-monthly' : 'ERA5',
-  'MERRA2' : 'MERRA-2',
-  'cds-satellite-lai-fapar' : 'SPOT-VGT',
-}
-
-
->>>>>>> d5b18976
 logger = logging.getLogger(os.path.basename(__file__))
 
 
