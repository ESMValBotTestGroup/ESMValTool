--- conflicted
+++ resolved
@@ -42,6 +42,43 @@
     vmin: 0.
     vmax: 0.6
 
+    lai:
+  pearsonr:
+    title: pearsonr
+    vmin: -1.
+    vmax: 1.
+    cmap: BrBG
+  ubrmsd:
+    title: ubrmsd
+    vmin: 0.
+    vmax: 1.
+    cmap: YlOrBr
+  rmsd:
+    title: rmsd
+    vmin: 0.
+    vmax: 1.
+    cmap: YlOrBr
+  absdiff:
+    title: absdiff
+    vmin: -.5
+    vmax: .5
+    cmap: BrBG
+  reldiff:
+    title: reldiff
+    cmap: BrBG
+    vmin: -150
+    vmax: 150
+  theilsenmk:
+    title: theilsen
+    cmap: BrBG
+    vmin: -0.05
+    vmax: 0.05
+  timemean:
+    title: timemean
+    cmap: YlOrBr
+    vmin: 0.0
+    vmax: 0.5
+    
 snc:
   pearsonr:
     title: pearsonr
@@ -77,12 +114,7 @@
     title: timemean
     cmap: YlOrBr
     vmin: 0.0
-<<<<<<< HEAD
     vmax: 100.
-    
-=======
-    vmax: 0.5
-
 
 # For now the same as LAI, can be adapted
 bdalb:
@@ -121,4 +153,3 @@
     cmap: YlOrBr
     vmin: 0.0
     vmax: 0.5
->>>>>>> 7d20b265
