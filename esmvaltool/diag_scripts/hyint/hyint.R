--- conflicted
+++ resolved
@@ -276,17 +276,6 @@
 
 # Assign provenance information for timeseries&trends figures
 for (fname in names(prov_info)) {
-<<<<<<< HEAD
-  xprov <- list(ancestors = climofiles[unlist(prov_info[[fname]]$model_idx)],
-              authors = list("arnone_enrico", "vonhardenberg_jost"),
-              references = list("giorgi11jc", "giorgi14jgr"),
-              projects = list("c3s-magic"),
-              caption = prov_info[[fname]]$caption,
-              statistics = list("other"),
-              realms = list("atmos"),
-              themes = list("phys"),
-              domains = list("global"))
-=======
   xprov <-
     list(
       ancestors = climofiles[unlist(prov_info[[fname]]$model_idx)],
@@ -299,7 +288,6 @@
       themes = list("phys"),
       domains = list("global")
     )
->>>>>>> d2a4665a
   provenance[[fname]] <- xprov
 }
 
