--- conflicted
+++ resolved
@@ -324,11 +324,7 @@
         end do
       end if
 
-<<<<<<< HEAD
-      ; Reduce dimensionality if no alternative model
-=======
       ; Reduce dimensionality if no alternative dataset
->>>>>>> ea1a6d36
       if (.not.l_altern .and. diag_script_info@metric(met).ne."taylor") then
         metric := metric(:, :, 0)
         delete(metric@reference)
