--- conflicted
+++ resolved
@@ -109,15 +109,9 @@
       scheme: linear
     mask_fillvalues:
       threshold_fraction: 0.95
-<<<<<<< HEAD
-    multi_model_mean:
-      span: overlap
-
-=======
     multi_model_statistics:
       span: overlap
-      statistics: [mean, median] 
->>>>>>> 30ab4ca4
+      statistics: [mean, median]
 
 diagnostics:
   ta850:
