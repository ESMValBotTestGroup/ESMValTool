--- conflicted
+++ resolved
@@ -69,7 +69,7 @@
 
     suffix = os.path.splitext(string_to_execute)[1][1:]
     interface_data = project_info['RUNTIME']['interface_data']
-    curr_launcher = vars(launchers)[suffix.lower() + '_launcher'](
+    curr_launcher = vars(launchers)[suffix + '_launcher'](
         interface_data=interface_data)
     if launcher_arguments is not None:
         curr_launcher.arguments = launcher_arguments
@@ -217,36 +217,6 @@
     return os.path.join(areadir, areafile)
 
 
-<<<<<<< HEAD
-# a couple functions needed by cmor reformatting (the new python one)
-def get_attr_from_field_coord(ncfield, coord_name, attr):
-    if coord_name is not None:
-        attrs = ncfield.cf_group[coord_name].cf_attrs()
-        attr_val = [value for (key, value) in attrs if key == attr]
-        if attr_val:
-            return attr_val[0]
-    return None
-
-
-# Use this callback to fix anything Iris tries to break!
-# noinspection PyUnusedLocal
-def merge_callback(raw_cube, field, filename):
-    # Remove attributes that cause issues with merging and concatenation
-    for attr in ['creation_date', 'tracking_id', 'history', 'batch', 'file_name', 'associate_file', 'TimeStamp',
-                 'history_of_appended_files']:
-        if attr in raw_cube.attributes:
-            del raw_cube.attributes[attr]
-    for coord in raw_cube.coords():
-        # Iris chooses to change longitude and latitude units to degrees
-        #  regardless of value in file, so reinstating file value
-        if coord.standard_name in ['longitude', 'latitude']:
-            units = get_attr_from_field_coord(field, coord.var_name, 'units')
-            if units is not None:
-                coord.units = units
-
-
-=======
->>>>>>> 5a114a5c
 def preprocess(project_info, variable, model, current_diag,
                cmor_reformat_type):
 
