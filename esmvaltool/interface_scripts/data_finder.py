--- conflicted
+++ resolved
@@ -9,14 +9,6 @@
 import subprocess
 
 import yaml
-<<<<<<< HEAD
-import re
-from datetime import datetime
-import iris
-import iris.coord_categorisation
-import six
-=======
->>>>>>> e97c5251
 
 logger = logging.getLogger(__name__)
 
@@ -104,22 +96,13 @@
     return cfg[project]
 
 
-<<<<<<< HEAD
-    project_config = read_config_file(project)
-=======
 def get_input_dirname_template(variable, rootpath, drs):
     """Return a template of the full path to input directory."""
     project = variable['project']
->>>>>>> e97c5251
 
     cfg = read_config_file(project)
 
     # Set the rootpath
-<<<<<<< HEAD
-    dir1 = _get_option_with_default(project_info['GLOBAL'], 'rootpath', project, 'user config')
-    if not os.path.isdir(dir1):
-        raise OSError('directory not found', dir1)
-=======
     if project in rootpath:
         dir1 = rootpath[project]
     elif 'default' in rootpath:
@@ -127,16 +110,10 @@
     else:
         raise KeyError(
             'default rootpath must be specified in config-user file')
->>>>>>> e97c5251
 
     # Set the drs
     _drs = drs.get(project, 'default')
 
-<<<<<<< HEAD
-    input_folder = _get_option_with_default(project_config, 'input_dir', drs, 'developer config for %s' % project)
-    dir2 = replace_tags(input_folder, model, var)
-    dirname = os.path.join(dir1, dir2)
-=======
     if _drs in cfg['input_dir']:
         dir2 = replace_tags(cfg['input_dir'][_drs], variable)
     else:
@@ -184,7 +161,6 @@
             raise OSError('Directory not found: {}'.format(path))
 
     check_isdir(os.path.dirname(dirname_template))
->>>>>>> e97c5251
 
     # Find latest version if required
     if '[latestversion]' in dirname_template:
@@ -198,15 +174,9 @@
 
     check_isdir(dirname)
 
-<<<<<<< HEAD
-    # Set the filename
-    input_file = _get_option_with_default(project_config, 'input_file', drs, 'developer config for %s' % project)
-    filename = replace_tags(input_file, model, var)
-=======
     # Set the filename glob
     cfg = read_config_file(variable['project'])
     filename_glob = replace_tags(cfg['input_file'], variable)
->>>>>>> e97c5251
 
     # Find files
     files = find_files(dirname, filename_glob)
@@ -216,18 +186,6 @@
 
     return files
 
-def _get_option_with_default(config, key, option, config_name):
-    config_value = config[key]
-
-    if isinstance(config_value, six.string_types):
-        value = config_value
-    elif option in config_value:
-        value = config_value[option]
-    elif 'default' in config_value:
-        value = config_value['default']
-    else:
-        raise KeyError('Option %s not specified and no default provided for %s in %s' % (option, key, config_name))
-    return value
 
 def get_output_file(variable, preproc_dir):
     """Return the full path to the output (preprocessed) file"""
@@ -281,104 +239,9 @@
 
     This works for filenames matching *_YYYY*-YYYY*.*
     """
-<<<<<<< HEAD
-    # model interval < data interval / file
-    # model requirements completely within data stretch
-    if year1 <= int(year1_model) and year2 >= int(year2_model):
-        return True
-    # model interval > data interval / file
-    # data stretch completely within model requirements
-    elif year1 >= int(year1_model) and year2 <= int(year2_model):
-        return True
-    # left/right overlaps and complete misses
-    elif year1 <= int(year1_model) and year2 <= int(year2_model):
-        # data is entirely before model
-        if year2 < int(year1_model):
-            return False
-        # edge on
-        elif year2 == int(year1_model):
-            return True
-        # data overlaps to the left
-        elif year2 > int(year1_model):
-            return True
-    elif year1 >= int(year1_model) and year2 >= int(year2_model):
-        # data is entirely after model
-        if year1 > int(year2_model):
-            return False
-        # edge on
-        elif year1 == int(year2_model):
-            return True
-        # data overlaps to the right
-        elif year1 < int(year2_model):
-            return True
-
-
-# ---- function to handle various date formats
-def date_handling(time1, time2):
-    """
-    This function deals with different input date formats e.g.
-    time1 = 198204 or
-    time1 = 19820422 or
-    time1 = 198204220511 etc
-    More formats can be coded in at this stage.
-    Returns year 1 and year 2
-    """
-    # yyyymm
-    if len(list(time1)) == 6 and len(list(time2)) == 6:
-        y1 = datetime.strptime(time1, '%Y%m')
-        year1 = y1.year
-        y2 = datetime.strptime(time2, '%Y%m')
-        year2 = y2.year
-    else:
-        # yyyymmdd
-        if len(list(time1)) == 8 and len(list(time2)) == 8:
-            y1 = datetime.strptime(time1, '%Y%m%d')
-            year1 = y1.year
-            y2 = datetime.strptime(time2, '%Y%m%d')
-            year2 = y2.year
-        # yyyymmddHHMM
-        if len(list(time1)) == 12 and len(list(time2)) == 12:
-            y1 = datetime.strptime(time1, '%Y%m%d%H%M')
-            year1 = y1.year
-            y2 = datetime.strptime(time2, '%Y%m%d%H%M')
-            year2 = y2.year
-    return year1, year2
-
-
-# ---- function that does time checking on a file
-def time_check(fpath, yr1, yr2):
-    """
-    fpath: full path to file
-    yr1, yr2: model['start_year'], model['end_year']
-    """
-    try:
-        ssp = fpath.split('/')
-        av = ssp[-1]
-        time_range = av.split('_')[-1].strip('.nc')
-        time1 = time_range.split('-')[0]
-        time2 = time_range.split('-')[1]
-        year1 = date_handling(time1, time2)[0]
-        year2 = date_handling(time1, time2)[1]
-        if time_handling(year1, yr1, year2, yr2) is True:
-            return True
-        else:
-            return False
-    except Exception:
-        cubes = iris.load(fpath)
-        for cube in cubes:
-            if cube.coords('time'):
-                iris.coord_categorisation.add_year(cube, 'time')
-                extracted = cube.extract(iris.Constraint(year=lambda year: yr1 <= year <= yr2))
-                if extracted is None:
-                    return False
-                else:
-                    return True
-        return False
-=======
     selection = []
     for filename in filenames:
         start, end = get_start_end_year(filename)
         if start <= end_year and end >= start_year:
             selection.append(filename)
-    return selection
->>>>>>> e97c5251
+    return selection