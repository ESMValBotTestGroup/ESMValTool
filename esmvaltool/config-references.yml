--- conflicted
+++ resolved
@@ -410,15 +410,11 @@
     name: van Ulft, Bert
     institute: KNMI, Netherlands
     orcid: https://orcid.org/0000-0001-8653-2312
-<<<<<<< HEAD
   vanniere_benoit:
     name: Vanniere, Benoit
     institute: Univ. of Reading, UK
     orcid:
-  verh_st:
-=======
   verhoeven_stefan:
->>>>>>> 0084e806
     name: Verhoeven, Stefan
     institute: NLeSC, Netherlands
     email: s.verhoeven 'at' esciencecenter.nl
