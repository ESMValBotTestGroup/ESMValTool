# Full list of authors and references for the currently implemented
# diagnostics.
#
# Add new entries alphabetically (for authors) or at the end of the
# respective lists. Do not change the current entries!
#

authors:
  # Core Team (PI and core developers)
  eyri_ve:
    name: Eyring, Veronika
    institute: DLR, Germany
    email: veronika.eyring 'at' dlr.de
  ande_bo:
    name: Andela, Bouwe
    institute: NLeSC, Netherlands
    email: b.andela 'at' esciencecenter.nl
  broe_bj:
    name: Broetz, Bjoern
    institute: DLR, Germany
    email: bjoern.broetz 'at' dlr.de
  demo_le:
    name: de Mora, Lee
    institute: PML, UK
    email: ledm 'at' pml.ac.uK
  dros_ni:
    name: Drost, Niels
    institute: NLeSC, Netherlands
    email: n.drost 'at' esciencecenter.nl
  kold_ni:
    name: Koldunov, Nikolay
    institute: AWI, Germany
    email: nikolay.koldunov 'at' awi.de
  laue_ax:
    name: Lauer, Axel
    institute: DLR, Germany
    email: axel.lauer 'at' dlr.de
  muel_bn:
    name: Mueller, Benjamin
    institute: LMU, Germany
    email: b.mueller 'at' iggf.geo.uni-muenchen.de
  pred_va:
    name: Predoi, Valeriu
    institute: URead, UK
    email: valeriu.predoi 'at' ncas.ac.uk
  righ_ma:
    name: Righi, Mattia
    institute: DLR, Germany
    email: mattia.righi 'at' dlr.de
  schl_ma:
    name: Schlund, Manuel
    institute: DLR, Germany
    email: manuel.schlund 'at' dlr.de
  vega_ja:
    name: Vegas-Regidor, Javier
    institute: BSC, Spain
    email: javier.vegas 'at' bsc.es
  # Development team
  anav_al:
    name: Anav, Alessandro
    institute: Univ. of Exeter, UK
    email: a.anav 'at' exeter.ac.uk
  andr_ol:
    name: Andrews, Oliver
    institute: Tyndall Centre, UK
    email: oliverdandrews 'at' googlemail.com
  arno_en:
    name: Arnone, Enrico
    institute: ISAC-CNR, Torino, Italy
    email: e.arnone 'at' isac.cnr.it
  bell_om:
    name: Bellprat, Omar
    institute: BSC, Spain
    email: omar.bellprat 'at' bsc.es
  berg_pe:
    name: Berg, Peter
    institute: SMHI, Sweden
    email: peter.berg 'at' smhi.se
  bock_ls:
    name: Bock, Lisa
    institute: DLR, Germany
    email: lisa.bock 'at' dlr.de
  bojo_dr:
    name: Bojovic, Dragana
    institute: BSC, Spain
    email: dragana.bojovic 'at' bsc.es
  cagn_ch:
    name: Cagnazzo, Chiara
    institute: CNR, Italy
    email: chiara.cagnazzo 'at' cnr.it
  caro_lo:
    name: Caron, Louis-Philippe
    institute: BSC, Spain
    email: louis-philippe.caron 'at' bsc.es
  chen_ja:
    name: Chen, Jack
    institute: NCAR, USA
    email: cchen 'at' ucar.edu
  cion_ir:
    name: Cionni, Irene
    institute: ENEA, Italy
    email: irene.cionni 'at' enea.it
  cort_ni:
    name: Nicola Cortesi
    institute: BSC, Spain
    email: nicola.cortesi 'at' bsc.es
  crez_ba:
    name: Crezee, Bas
    institute: ETH Zurich, Switzerland
    email: bas.crezee 'at' env.ethz.ch
  mohr_cw:
    name: Mohr, Christian Wilhelm
    institute: Cicero, Norway
    email: c.w.mohr 'at' cicero.oslo.no
  davi_ed:
    name: Davin, Edouard Leopold
    institute: ETH Zurich, Switzerland
    email: edouard.davin 'at' env.ethz.ch
  davi_pa:
    name: Davini, Paolo
    institute: CNR-ISAC, Italy
    email: p.davini 'at' isac.cnr.it
  ehbr_ca:
    name: Ehbrecht, Carsten
    institute: DKRZ, Germany
    email: ehbrecht 'at' dkrz.de
  fran_fr:
    name: Frank, Franziska
    institute: DLR, Germany
    email: franziska.frank 'at' dlr.de
  fuck_ne:
    name: Neven Fuckar
    institute: BSC, Spain
    email: neven.fuckar 'at' bsc.es
  gain_al:
    name: Gainusa-Bogdan, Alina
    institute: France
  gall_be:
    name: Gallego-Elvira, Belen
    institute: NERC, UK
    email: belgal 'at' nerc.ac.uk
  gett_an:
    name: Gettelman, Andrew
    institute: NCAR, USA
    email: andrew 'at' ucar.edu
  gier_be:
    name: Gier, Bettina
    institute: University of Bremen, Germany
    email: gier 'at' uni-bremen.de
  gott_kl:
    name: Gottschaldt, Klaus-Dirk
    institute: DLR, Germany
    email: klaus-dirk.gottschaldt 'at' dlr.de
  guem_vi:
    name: Guemas, Virginie
    institute: BSC, Spain
    email: virginie.guemas 'at' bsc.es
  hage_st:
    name: Hagemann, Stefan
    institute: MPI-M, Germany
    email: stefan.hagemann 'at' mpimet.mpg.de
  hann_ul:
    name: Hansson, Ulf
    institute: SMHI, Sweden
  hard_jo:
    name: von Hardenberg, Jost
    institute: ISAC-CNR, Torino, Italy
    email: j.vonhardenberg 'at' isac.cnr.it
  hass_bg:
    name: Hassler, Birgit
    institute: DLR, Germany
    email: birgit.hassler 'at' dlr.de
  hemp_ni:
    name: Hempelmann, Nils
    institute: IPSL, France
    email: nils.hempelmann 'at' ipsl.jussieu.fr
  hunt_al:
    name: Hunter, Alasdair
    institute: BSC, Spain
    email: alasdair.hunter 'at' bsc.es
  hutj_ro:
    name: Hutjes, Ronald
    institute: Univ. of Wageningen, NL
    email: ronald.hutjes 'at' wur.nl
  juck_ma:
    name: Juckes, Martin
    institute: BADC, UK
    email: martin.juckes 'at' stfc.ac.uk
  kady_ni:
    name: Kadygrov, Nikolay
    institute: IPSL, France
    email: nikolay.kadygrov 'at' ipsl.jussieu.fr
  kind_st:
    name: Kindermann, Stephan
    institute: DKRZ, Germany
    email: kindermann 'at' dkrz.de
  kras_jo:
    name: Krasting, John
    institute: NOAA, USA
    email: john.krasting 'at' noaa.gov
  kune_dm:
    name: Kunert, Dominik
    institute: DLR, Germany
    email: dominik.kunert 'at' dlr.de
  lemb_va:
    name: Lembo, Valerio
    institute: CEN, University of Hamburg
    email: valerio.lembo 'at' uni-hamburg.de
  levi_ri:
    name: Levine, Richard
    institute: MetOffice, UK
    email: richard.levine 'at' metoffice.gov.uk
  litt_bi:
    name: Little, Bill
    institute: MetOffice, UK
    email: bill.little 'at' metoffice.gov.uk
  lled_ll:
    name: Lledó, Llorenç
    institute: BSC, Spain
    email: llorenç.lledo 'at' bsc.es
  lore_ru:
    name: Lorenz, Ruth
    institute: ETH Zurich, Switzerland
    email: ruth.lorenz 'at' env.ethz.ch
  lova_to:
    name: Lovato, Tomas
    institute: CMCC, IT
    email: tomas.lovato 'at' cmcc.it
  maek_ja:
    name: Makela, Jarmo
  malo_er:
    name: Maloney, Eric
    institute: Colorado State University
    email: emaloney 'at' atmos.colostate.edu
  manu_ni:
    name: Manubens, Nicolau
    institute: BSC, Spain
    email: nicolau.manubens 'at' bsc.es
  maso_er:
    name: Mason, Erik
    institute: NOAA, USA
    email: erik.mason 'at' noaa.gov
  sand_ma:
    name: Sandstad, Marit
    institute: Cicero, Norway
    email: marit.sandstad 'at' cicero.oslo.no
  mass_fr:
    name: Massonnet, Francois
    institute: UCLouvain, BE
  mart_gi:
    name: Martin, Gill
    institute: MetOffice, UK
    email: gill.martin 'at' metoffice.gov.uk
  mavi_ir:
    name: Mavilia, Irene
    institute: ISAC-CNR, Bologna, Italy
    email: i.mavilia 'at' isac.cnr.it
  mell_fe:
    name: Mello, Felipe
    institute: INPE, Brazil
  mohi_da:
    name: Dalvi, Mohit
    institute: MetOffice, UK
    email: mohit.dalvi 'at' metoffice.gov.uk
  niku_gr:
    name: Nikulin, Grigory
    institute: SMHI, Sweden
    email: grigory.nikulin 'at' smhi.se
  nobr_pa:
    name: Nobre, Paulo
    institute: INPE, Brazil
  gonz_nu:
    name: González-Reviriego, Nube
    institute: BSC, Spain
    email: nube.gonzalez 'at' bsc.es
  oliv_ar:
    name: Oliveira, Arildo
    institute: INPE, Brazil
  phil_ad:
    name: Phillips, Adam
    institute: NCAR, USA
    email: asphilli 'at' ucar.edu
  pugh_th:
    name: Pugh, Thomas
    institute: KIT, Germany
    email: thomas.pugh 'at' kit.edu
  read_si:
    name: Read, Simon
    institute: Univ. of Reading, UK
    email: s.read 'at' reading.ac.uk
  ring_ma:
    name: Ringer, Mark
    institute: MetOffice, UK
    email: mark.ringer 'at' metoffice.gov.uk
  rio_ca:
    name: Rio, Catherine
    institute: IPSL, France
    email: catherine.rio 'at' lmd.jussieu.fr
  roeh_ro:
    name: Roehrig, Romain
    institute: MeteoFr, France
    email: romain.roehrig 'at' meteo.fr
  senf_da:
    name: Senftleben, Daniel
    institute: DLR, Germany
    email: daniel.senftleben 'at' dlr.de
  serv_fe:
    name: Serva, Federico
    institute: CNR, Italy
    email: federico.serva 'at' artov.ismar.cnr.it
  somm_ph:
    name: Sommer, Philipp
    institute: Univ. of Hamburg, Germany
    email: 'at'
  stac_to:
    name: Stacke, Tobias
    institute: MPI-M, Germany
    email: tobias.stacke 'at' mpimet.mpg.de
  ster_an:
    name: Sterl, Andreas
    institute: KNMI, Netherlands
    email: sterl 'at' knmi.nl
  swam_ra:
    name: Swaminathan, Ranjini
    institute: University of Reading, UK
    email: r.swaminathan 'at' reading.ac.uk
  teic_ca:
    name: Teichmann, Claas
    institute: CSC2, Germany
    email: claas.teichmann 'at' hzg.de
  torr_ve:
    name: Veronica Torralba
    institute: BSC, Spain
    email: veronica.torralba 'at' bsc.es
  tsus_yo:
    name: Tsushima, Yoko
    institute: MetOffice, UK
    email: yoko.tsushima 'al' metoffice.gov.uk
  vanu_be:
    name: van Ulft, Bert
    institute: KNMI, Netherlands
    email: bert.van.ulft 'at' knmi.nl
  vini_ca:
    name: Vinicius, Capistrano
    institute: INPE, Brazil
  walt_je:
    name: Walton, Jeremy
    institute: MetOffice, UK
    email: jeremy.walton 'at' metoffice.gov.uk
  wang_sh:
    name: Wang, Shiyu
    institute: SMHI, Sweden
    email: shiyu.wang 'at' smhi.se
  weig_ka:
    name: Weigel, Katja
    institute: University of Bremen and DLR, Germany
    email: weigel 'at' iup.physik.uni-bremen.de
  wenz_sa:
    name: Wenzel, Sabrina
    institute: DLR, Germany
    email: sabrina.wenzel 'at' dlr.de
  will_ke:
    name: Williams, Keith
    institute: MetOffice, UK
    email: keith.williams 'at' metoffice.gov.uk
  # Viewers (not active developers)
  bala_ve:
    name: Balaji, Venkatramani
    institute: GFDL, USA
    email: balaji 'at' princeton.edu
  bunz_fe:
    name: Bunzel, Felix
    institute: MPI-M, Germany
    email: felix.bunzel 'at' mpimet.mpg.de
  char_an:
    name: Charlton-Perez, Andrew
    institute: Univ. of Reading, UK
    email: a.j.charlton-perez 'at' reading.ac.uk
  cort_su:
    name: Corti, Susanna
    institute: ISAC-CNR, Torino, Italy
    email: s.corti 'at' isac.cnr.it
  denn_jo:
    name: Dennis, John
    institute: NCAR, USA
    email: dennis 'at' ucar.edu
  graf_po:
    name: Graf, Phoebe
    institute: DLR, Germany
    email: phoebe.graf 'at' dlr.de
  hegg_mi:
    name: Hegglin, Michaela
    institute: Univ. of Reading, UK
    email: m.i.hegglin 'at' reading.ac.uk
  hend_jo:
    name: Hendricks, Johannes
    institute: DLR, Germany
    email: johannes.hendricks 'at' dlr.de
  john_ja:
    name: John, Jasmin
    institute: NOAA, USA
    email: jasmin.john 'at' noaa.gov
  jone_co:
    name: Jones, Colin
    institute: MetOffice, UK
    email: colin.jones 'at' metoffice.gov.uk
  kais_ch:
    name: Kaiser, Christopher
    institute: DLR, Germany
    email: christopher.kaiser 'at' dlr.de
  karp_al:
    name: Karpechko, Alexey,
    institute: FMI, Finland
    email: Alexey.Karpechko 'at' fmi.fi
  lawr_br:
    name: Lawrence, Bryan
    institute: STFC, UK
    email: Bryan.Lawrence 'at' stfc.ac.uk
  mick_sh:
    name: Mickelson, Sheri
    institute: NCAR, USA
    email: mickelso 'at' ucar.edu
  ocon_fi:
    name: OConnor, Fiona
    institute: MetOffice, UK
    email: fiona.oconnor 'at' metoffice.gov.uk
  radh_ap:
    name: Radhakrishnan, Aparna
    institute: GFDL, USA
    email: aparna.radhakrishnan 'at' noaa.gov
  sell_al:
    name: Sellar, Alistair
    institute: MetOffice, UK
    email: alistair.sellar 'at' metoffice.gov.uk
  wyse_kl:
    name: Wyser, Klaus
    institute: SMHI, Sweden
    email: klaus.wyser 'at' smhi.se
  # Former developers
  brae_me:
    name: Braeu, Melanie
    institute: DLR, Germany
    email: braeu.melanie 'at' physik.uni-muenchen.de
  dusc_ch:
    name: Duscha, Christiane
    institute: DLR, Germany
    email: christiane.duscha 'at' dlr.de
  enri_cl:
    name: Enright, Clare
    institute: UEA, UK
    email: c.enright 'at' uea.ac.uk
  halu_al:
    name: Haluszczynski, Alexander
    institute: DLR, Germany
    email: alexander.haluszczynski 'at' dlr.de
  herm_mi:
    name: Herman, Michael
    institute: New Mexico Tech, USA
    email: mherman 'at' nmt.edu
  hueb_mi:
    name: Huebner, Michael
    institute: DLR, Germany
    email: michael.huebner 'at' dlr.de
  john_ma:
    name: Johnston, Marston
    institute: SMHI, Sweden
    email: shejo284 'at' gmail.com
  klin_ca:
    name: Klinger, Carolin
    institute: DLR, Germany
    email: carolin.klinger 'at' physik.uni-muenchen.de
  kola_mi:
    name: Kolax, Michael
  loew_al:
    name: Loew, Alexander
    institute: LMU, Germany
  neal_ri:
    name: Neale, Richard
    institute: NCAR, US
    email: rneale 'at' ucar.edu
  orlo_bo:
    name: Orlowsky, Boris
    institute: ETH, Switzerland
    email: boris.orlowsky 'at' env.ethz.ch
  pasc_st:
    name: Pascoe, Stephen
    institute: STFC, UK
    email: stephen.pascoe 'at' stfc.ac.uk
  pere_nu:
    name: Perez_Zanon, Nuria
    institute: BSC, Spain
    email: nuria.perez 'at' bsc.es
  stev_ma:
    name: Stevens, Mark
    institute: NCAR, US
    email: stevens 'at' ucar.edu
  # Former viewers (not active viewers)
  butc_ne:
    name: Butchart, Neal
    institute: MetOffice, UK
    email: neal.butchart 'at' metoffice.gov.uk
  hass_da:
    name: Hassell, David
    institute: Univ. of Reading, UK
    email: d.c.hassell 'at' reading.ac.uk
  ivan_de:
    name: Ivanova, Detelina
    institute: NERSC, Norway
    email: detelina.ivanova 'at' nersc.no
  mois_au:
    name: Moise, Aurel
    institute: BOM, Australia
    email: a.moise 'at' bom.gov.au
  pend_di:
    name: Pendlebury, Diane
    institute: Univ. of Toronto, Canada
    email: diane 'at' atmosp.physics.utoronto.ca
  step_da:
    name: Stepanova, Daria
    institute: FMI, Finland
    email: daria.stepanova 'at' fmi.fi
  tilm_si:
    name: Tilmes, Simone
    institute: NCAR, US
    email: tilmes 'at' ucar.edu
  lova_to:
    name: Lovato, Tomas
    institute: CMCC, IT
    email: tomas.lovato 'at' cmcc.it

references:
  # If possible as: "[Last name] et al., [journal abbr.], doi:[doi], [year]."
  acknow_author: "Please acknowledge the author(s)."
  contact_authors: "Please contact the author(s) to discuss acknowledgment or co-authorship."
  acknow_project: "Please acknowledge the project(s)."
  alexander: "Alexander L.V., et al., J. Geophys. Res., 111, D05109, doi:10.1029/2005JD006290"
  anav13jclim: "Anav et al., J. Clim., 26, 6801-6843, doi:10.1175/JCLI-D-12-00417.1, 2013."
  andrews12grl: "Andrews et al., Geophys. Res. Lett., 39, L09712, doi:10.1029/2012GL051607, 2012."
  antonov10usgov: "Antonov, J. I. et al., World Ocean Atlas 2009, Volume 2: Salinity. S. Levitus, Ed. NOAA Atlas NESDIS 69, U.S. Government Printing Office, Washington, D.C., 184 pp., 2010."
  aquila11gmd: "Aquila et al., Geosci. Model Dev. 4, 325-355, doi:10.5194/gmd-4-325-2011, 2011."
  bakker14essd: "Bakker, D. C. E. et al., Earth Syst. Sci. Data, 6, 69-90, doi:10.5194/essd-6-69-2014, 2014."
  baldwin09qjrms: "Baldwin, D. P. et al., Q. J. R. Meteorol. Soc., 135, 1661-1672, doi:10.1002/qj.479, 2009"
  bianchi12gbc: "Bianchi, D. et al., Global Biogeochem. Cy., 26, GB2009, doi:10.1029/2011GB004209, 2012."
  cionni11acp: "Cionni et al., Atmos. Chem. Phys., 11, 11267-11292, doi:10.5194/acp-11-11267-2011, 2011."
  clivar09jclim: "CLIVAR Madden-Julian Oscillation Working Group, J. Climate, 22, 3006-3030, doi:10.1175/2008JCLI2731.1, 2009."
  collins13ipcc: "Collins, M. et al., Long-term climate change: Projections, Commitments, and Irreversibility, in: Climate Change 2013: the Physical Science Basis, contribution of Working Group I to the Fifth Assessment Report of the Intergovernmental Panel on Climate Change, edited by: Stocker, T. F., Qin, D., Plattner, G.-K., Tignor, M., Allen, S. K., Boschung, J., Nauels, A., Xia, Y., Bex, V., and Midgley, P. M., Cambridge University Press, Cambridge, UK and New York, NY, USA (2013)."
  corti99nat: "Corti, S. et al. Nature 398, 799-801, doi:10.1038/19745"
  cox18nature: "Cox, P. M. et al., Nature, 553, 319-322, doi:10.1038/nature25450, 2018."
  davini12jclim: "Davini P., C. Cagnazzo, S. Gualdi, and A. Navarra. J. Climate, 25, 6496-6509, doi: 10.1175/JCLI-D-12-00032.1, 2012"
  davini18: "Davini, P. MiLES - Mid Latitude Evaluation System. Zenodo. doi:10.5281/zenodo.1237837, 2018"
  deangelis15nat: "DeAngelis, A. M. et al., Nature, 528(7581), 249-253, doi:10.1038/nature15770, 2015."
  demora2018gmd: "de Mora et al., Geosci. Model Dev., 11, 4215-4240, doi:10.5194/gmd-11-4215-2018, 2018."
  dong08grl: "Dong, S. et al., J. Geophys. Res., 113, C06013, doi:10.1029/2006JC004051, 2008."
  donofrio14jh: "D'Onofrio et al., J of Hydrometeorology 15, 830-843, 2014."
  duemenil00mpimr: "Duemenil Gates et al., Observed historical discharge data from major rivers for climate model validation. Max Planck Institute for Meteorology Report 307, Hamburg, Germany, 2000."
  emmons00jgr: "Emmons et al., J. Geophys. Res., 105, D16, 20497-20538, 2000."
  eyring06jgr: "Eyring et al., J. Geophys. Res., 111, D22308, doi:10.1029/2006JD007327, 2006."
  eyring13jgr: "Eyring et al., J. Geophys. Res., 118, 5029-5060, doi:10.1002/jgrd.50316, 2013."
  flato13ipcc: "Flato, G. et al., Evaluation of climate models, in: Climate Change 2013: the Physical Science Basis, 2013."
  fuckar: "Fuckar et al., Clima Dynam, 47, 5-6, 1527-1543, doi:10.1007/s00382-015-2917-2, 2016."
  gen14jclim: "Gen, L. et al., J. Climate, 27, 1765-1780, doi:10.1175/JCLI-D-13-00337.1, 2014."
  georgievski18tac: "Georgievski, G. & Hagemann, S. Theor Appl Climatol (2018). https://doi.org/10.1007/s00704-018-2675-2"
  giorgi11jc: "Giorgi et al., J. Climate 24, 5309-5324, doi:10.1175/2011JCLI3979.1, 2011."
  giorgi14jgr: "Giorgi et al., J. Geophys. Res. Atmos., 119, 11695-11708, doi:10.1002/ 2014JD022238, 2014."
  gleckler08jgr: "Gleckler et al., J. Geophys. Res., 113, D06104, doi:10.1029/2007JD008972, 2008."
  goswami99qjrms: "Goswami, B., V. Krishnamurthy, and H. Annamalai, Q. J. R. Meteorol. Soc., 125, 611-633, doi:10.1002/qj.49712555412, 1999."
  hagemann13james: "Hagemann et al., J. Adv. Model. Earth Syst., 5, doi:10.1029/2012MS000173, 2013."
  jones15james: "Jones et al., J. Adv. Model. Earth Syst., 7, 1554-1575, doi:10.1002/2014MS000416, 2015."
  kerry06jclim: "Kerry H. et al, J. Climate, 19, 3681-3703, doi:10.1175/JCLI3814.1, 2006."
  kim09jclim: "Kim, D. et al., J. Climate, 22, 6413-6436, doi:10.1175/2009JCLI3063.1, 2009."
  kim12grl: "Kim and Yu, Geophys. Res. Lett., 39, L11704, doi:10.1029/2012GL052006, 2012."
  key04gbc: "Key, R. M. et al., Global Biogeochem. Cy., 18, GB4031, doi:10.109/2004GB002247, 2004."
  landschuetzer2016: "Landschuetzer, P., Gruber, N., Bakker, D. C. E.: Decadal variations and trends of the global ocean carbon sink, Global Biogeochemical Cycles, 30, doi:10.1002/2015GB005359 (2016)"
  lauer05acp: "Lauer et al., Atmos. Chem. Phys., 5, 3251-3276, doi:10.5194/acp-5-3251-2005, 2005."
  lauer13jclim: "Lauer and Hamilton, J. Climate, 26, 3823-3845, doi:10.1175/JCLI-D-12-00451.1, 2013."
  lauer17rse: "Lauer et al., Remote Sens. Environ., 203, 9-39, doi:10.1016/j.rse.2017.01.007, 2017."
  lembo16climdyn: "Lembo et al., Clim. Dyn., 48, 1793-1812, doi:10.1007/s00382-016-3173-9"
  lembo19gmdd: "Lembo et al., Geosci. Model Dev. Discuss., doi:10.5194/gmd-2019-37, 2019"
  li14jclim: "Li and Xie, J. Climate, 27, 1765-1780, doi:10.1175/JCLI-D-13-00337.1, 2014."
  li17natcc: "Li, G., S.-P. Xie, C. He, and Z. Chen, Nat Clim Change, 7, 708, doi:10.1038/nclimate3387, 2017."
  lin08jclim: "Lin, J-L. et al., J. Climate, 21, 4541-4567, doi: 10.1175/2008JCLI1816.1, 2008."
  lloyd-hughes02jclim: "Lloyd-Hughes, B. and Saunders, M. A., Int. J. Climatol., 22, 1571-1592, doi:10.1002/joc.846, 2002."
  locarini10usgov: "Locarnini, R. A. et al., World Ocean Atlas 2009, Volume 1: Temperature. S. Levitus, Ed. NOAA Atlas NESDIS 68, U.S. Government Printing Office, Washington, D.C., 184 pp.,2010."
  lucarini14revgeop: "Lucarini et al., Rev. Geophys., 52, 809-859, doi:https://doi.org/10.1002/2013RG000446"
  mehran14jgr: "Mehran, A. et al., J. Geophys. Res., 119, 4, 1695-1707, doi: 10.1002/2013JD021152, 2014."
  manubens:  "Manubens, N., et al., ENVIRON MODELL SOFTW 103, 29-42. doi:10.1016/j.envsoft.2018.01.018"
  massonet18: "Massonnet et al. Nature Climate Change,8(7), 599–603. https://doi.org/10.1038/s41558-018-0204-z, 2018."
  mckee93: "McKee, T. B. and Doesken, N. J. and Kleist, J.  In Proceedings of the 8th Conference on Applied Climatology, 17(22), 179-183, Boston, MA: American Meteorological Society, 1993."
  mueller14grl: "Mueller, B. and Seneviratne, S. I. Geophys. Res. Lett., 41, 128-134, doi:10.1002/2013GL058055, 2014."
  mueller13hess: "Mueller, B. et al., Hydrol. Earth Syst. Sci., 17, 3707-3720, doi:10.5194/hess-17-3707-2013, 2013."
  phillips14eos: "Phillips, A. S. et al., EOS T. Am. Geophys. Un., 95, 453-455, 2014."
  rebora06jhm: "Rebora et. al., JHM 7, 724, 2006."
  righi13acp: "Righi et al., Atmos. Chem. Phys., 13, 9939-9970, doi:10.5194/acp-13-9939-2013, 2013."
  righi15gmd: "Righi et al., Geosci. Model Dev., 8, 733-768 doi:10.5194/gmd-8-733-2015, 2015."
  rk2008bams: "Reichler and Kim, Bull. Amer. Meteor. Soc., 89, 303-312, doi:10.1175/BAMS-89-3-303, 2008."
  roedenbeck13os: "Roedenbeck, C. et al., Ocean Sci., 9, 193-216, doi:10.5194/os-9-193-2013, 2013."
  roehrig13jclim: "Roehrig, R. et al., J. Climate, 26, 6471-6505, doi:10.1175/JCLI-D-12-00505.1, 2013."
  sillman13jgr: "Sillmann et al., J. Geophys. Res., doi:10.1029/2012JD018390, 2013" 
  sperber12asl: "Sperber and Kim, Atmos. Sci. Lett., 13, 3, 187-193, doi:10.1002/asl.378, 2012."
  straus07jcli: "Straus, D.M., S. Corti, and F. Molteni. J. Climate, 20, 2251-2272, doi:10.1175/JCLI4070.1, 2007"
  stroeve07grl: "Stroeve, J. et al., Geophys. Res. Lett., 34, L09501, doi:10.1029/2007GL029703, 2007."
  tibaldi90tel: "Tibaldi S. and Molteni F. Tellus A 42(3): 343-365, doi:10.1034/j.1600-0870.1990.t01-2-00003.x, 1990."
  taylor12: "Taylor et al., Nature, 489, 423-426, doi:10.1038/nature11377, 2012."
  terzago18nhess: "Terzago, S. et al., Nat. Hazards Earth Syst. Sci., 18, 2825-2840, doi:10.5194/nhess-18-2825-2018, 2018."
  takahashi14marchem: "Takahashi et al., Mar. Chem., 164, 95-125, doi:10.1016/j.marchem.2014.06.004, 2014."
  vicente10jclim: "Vicente-Serrano, S. M. and Beguería, S. and López-Moreno, J. I., Journal of climate, 23(7), 1696-1718, 10.1175/2009JCLI2909.1, 2010"
  wang99bams: "Wang, B. and Z. Fan, Bull. Amer. Meteor. Soc., 80, 629-638, doi:10.1175/1520-0477(1999)080&lt;0629:COSASM&gt;2.0.CO;2, 1999."
  wang11climdyn: "Wang, B. et al., Clim. Dyn., 39, 1123-1135, doi:10.1007/s00382-011-1266-z, 2011."
  webster92qjrms: "Webster, P. J. and Yang, S., Q.J.R. Meteorol. Soc., 118: 877-926. doi:10.1002/qj.49711850705, 1992."
  weedon14wrr: "Weedon, G. P. et al., Water Resour. Res., 50, 7505-7514, doi:10.1002/2014WR015638, 2014."
  weigel: "Weigel, A P., et al., Q. J. Royal Meteorol. Soc. 134, 630, 241-260. doi:10.1002/qj.210"
  wenzel14jgr: "Wenzel et al., J. Geophys. Res. Biogeosci., 119(5), doi:2013JG002591, 2014."
  williams09climdyn: "Williams and Webb, Clim. Dynam., 33, 141-157, doi:10.1007/s00382-008-0443-1, 2009."
  zhang11wcc: "Zhang et al., WIREs Clim. Change, doi:10.1002/wcc.147, 2011."
  # Observations
  aura-tes: "Beer, R., IEEE Trans. Geosci. Rem. Sens., doi:10.1109/TGRS.2005.863716, 2006."
  cds-satellite-soil-moisture: "Gruber et al., Earth Syst. Sci. Data, doi: 10.5194/essd-11-717-2019, 2019."
  cds-xch4: "Buchwitz et al., Adv. Astronaut. Sci. Technol., doi:10.1007/s42423-018-0004-6, 2018."
  cds-xco2: "Buchwitz et al., Adv. Astronaut. Sci. Technol., doi:10.1007/s42423-018-0004-6, 2018."
  ceres-syn1deg: "Wielicki et al., Bull. Amer. Meteor. Soc., doi: 10.1175/1520-0477(1996)077<0853:CATERE>2.0.CO;2, 1996."
  cru: "Harris et al., Int. J. Climatol., doi:10.1002/joc.3711, 2014."
  eppley-vgpm-modis: "Behrenfeld and Falkowski, Limnol. Oceanogr., doi:10.4319/lo.1997.42.1.0001, 1997."
  era-interim: "Dee et al., Q. J. Roy. Meteor. Soc., doi:10.1002/qj.828, 2011."
  esacci-aerosol: "Popp et al., Remote Sens., doi:10.3390/rs8050421, 2016."
  esacci-cloud: "Stengel et al., Earth Syst. Sci. Data, doi:10.5194/essd-9-881-2017, 2017."
  esacci-fire: "Chuvieco et al.ESA Fire Climate Change Initiative (Fire_cci): Burned Area Grid Product Version 4.1. Centre for Environmental Data Analysis, doi:10.5285/D80636D4-7DAF-407E-912D-F5BB61C142FA, 2016."
  esacci-landcover: "Defourny, P.: ESA Land Cover Climate Change Initiative (Land_Cover_cci): Global Land Cover Maps, Version 1.6.1. Centre for Environmental Data Analysis, http://catalogue.ceda.ac.uk/uuid/4761751d7c844e228ec2f5fe11b2e3b0, 2016."
  esacci-oc: "Sathyendranath et al., ESA Ocean Colour Climate Change Initiative (Ocean_Colour_cci): Global chlorophyll-a data products gridded on a geographic projection, Version 3.1. Centre for Environmental Data Analysis, http://catalogue.ceda.ac.uk/uuid/12d6f4bdabe144d7836b0807e65aa0e2, 2016."
  esacci-ozone: "Loyola et al., Int. J. Remote Sens. doi:10.1080/01431160902825016, 2009."
  esacci-soilmoisture: "Liu et al., Hydrol. Earth Syst. Sci., doi:10.5194/hess-15-425-2011, 2011."
  esacci-sst: "Merchant et al., Geosci. Data J., doi:10.1002/gdj3.20, 2014."
  ghcn: "Jones and Moberg, J. Clim., doi:10.1175/1520-0442(2003)016<0206:HALSSA>2.0.CO;2, 2003."
  hadcrut3: "Brohan et al., J. Geophys. Res., doi:10.1029/2005JD006548, 2006."
  hadcrut4: "Morice et al., J. Goophys. Res., doi:10.1029/2011JD017187, 2012."
  hadisst: "Rayner et al., J. Geophys. Res., doi:10.1029/2002JD002670, 2013."
  lai3g: "Zhu et al., Remote Sens., doi:10.3390/rs5020927, 2013."
  landflux-eval: "Mueller et al., Hydrol. Earth Syst. Sci., doi:10.5194/hess-17-3707-2013, 2013."
  landschuetzer2016: "Landschuetzer et al., Global Biogeochem. Cycles, doi:10.1002/2015GB005359, 2016."
  modis1: "Platnick et al., IEEE Trans. Geosci. Remote Sens., doi:10.1109/TGRS.2002.808301, 2003."
  modis2: "Levy et al., Atmos. Meas. Tech., doi:10.5194/amt-6-2989-2013, 2013."
  mte: "Jung et al., J. Geophys. Res., doi:10.1029/2010JG001566, 2011."
  ncep: "Kalnay et al., B. Am. Meteorol. Soc., doi:10.1175/1520-0477(1996)077<0437:TNYRP>2.0.CO;2, 1996."
  niwa-bs: "Bodeker et al., Atmos. Chem. Phys., doi:10.5194/acp-5-2603-2005, 2005."
<<<<<<< HEAD
  patmos-x: "Heidinger et al., NOAA National Centers for Environmental Information, doi:10.7289/V5348HCK, last access: 10 February 2019."
  woa: "Locarnini et al., World Ocean Atlas 2013, Vol. 1: Temperature, 2013."
  zhang-2011: "Zhang et al., WIREs Clim. Change, doi:10.1002/wcc.147, 2011"
  sillman-2013: "Sillmann et al., J. Geophys. Res., doi:10.1029/2012JD018390, 2013"
=======
  patmos-x: "Heidinger et al., Bull. Amer. Meteor. Soc., doi:10.1175/BAMS-D-12-00246.1, 2013."
  uwisc: "O'Dell et al., J. Clim., doi:10.1175/2007JCLI1958.1, 2008."
  woa: "Locarnini et al., World Ocean Atlas 2013, Volume 1: Temperature, NOAA Atlas NESDIS 73, 2013."
>>>>>>> 0557c50f

projects:
  applicate: EU H2020 project APPLICATE
  c3s-magic: Copernicus Climate Change Service 34a Lot 2 (MAGIC) project
  climval: BMBF MiKlip Project ClimVal
  cmip6dicad: BMBF CMIP6 Project Germany
  cmug: ESA CMUG
  crescendo: EU H2020 project CRESCENDO
  dlrveu: DLR project VEU
  dlrveu2: DLR project VEU2
  embrace: EU FP7 project EMBRACE
  esmval: DLR project ESMVal
  eval4cmip: DLR and University of Bremen project funded by the Initiative and Networking Fund of the Helmholtz Society
  qa4ecv: QA4ECV
  trr181: DFG Project TRR-181
  ukesm: UKESM, UK Earth System Model project (NERC)

realms:
  aerosol: aerosol
  atmos: atmosphere
  atmosChem: atmospheric chemistry
  land: land
  landIce: land ice
  ocean: ocean
  ocnBgchem: ocean biogeochemistry
  seaIce: sea ice

themes:
  aerosols: aerosols
  atmDyn: atmospheric dynamics
  bgchem: biogeochemistry
  bgphys: biogeophysics
  carbon: carbon cycle
  chem: chemistry
  clouds: clouds
  EC: emergent constraint
  ghg: greenhouse gases
  monsoon: monsoons
  phys: physics
  seaIce: sea ice
  varmodes: modes of variability

domains:
  eq: equatorial
  et: extra tropics
  global: global
  midlat: mid-latitudes
  nh: northern hemisphere
  nhext: northern extra tropics
  nhmidlat: northern mid-latitudes
  nhpolar: northern polar
  nhtrop: northern tropics
  polar: polar
  reg: regional
  sh: southern hemisphere
  shext: southern extra tropics
  shmidlat: southern mid-latitudes
  shpolar: southern polar
  shtrop: southern tropics
  trop: tropics

plot_types:
  errorbar: error bar plot
  bar: bar chart
  circle: different overlapping circles
  diurn: diurnal cycle
  geo: geographical distribution
  portrait: portrait diagram
  polar: polar-stereographic plot
  scatter: scatter plot
  seas: seasonal cycle
  sect: meridional section
  size: size-distribution
  vert: vertical profile
  taylor: taylor diagram
  times: time series
  zonal: zonal mean
  pro: profile  # (any other kind of line chart)
  other: other plot types

statistics:
  anomaly: anomaly
  corr: correlation
  diff: difference
  eof: empirical orthogonal function (EOF)
  mean: mean
  spectrum: spectrum
  stddev: standard deviation
  var: variability
  rmsd: rmsd
  range: range of values
  trend: temporal trend
  clim: climatology
  perc: percentiles
  median: median
  detrend: detrend
  smpi: single metric performance index statistics
  other: other statistics<|MERGE_RESOLUTION|>--- conflicted
+++ resolved
@@ -595,7 +595,7 @@
   rk2008bams: "Reichler and Kim, Bull. Amer. Meteor. Soc., 89, 303-312, doi:10.1175/BAMS-89-3-303, 2008."
   roedenbeck13os: "Roedenbeck, C. et al., Ocean Sci., 9, 193-216, doi:10.5194/os-9-193-2013, 2013."
   roehrig13jclim: "Roehrig, R. et al., J. Climate, 26, 6471-6505, doi:10.1175/JCLI-D-12-00505.1, 2013."
-  sillman13jgr: "Sillmann et al., J. Geophys. Res., doi:10.1029/2012JD018390, 2013" 
+  sillman13jgr: "Sillmann et al., J. Geophys. Res., doi:10.1029/2012JD018390, 2013"
   sperber12asl: "Sperber and Kim, Atmos. Sci. Lett., 13, 3, 187-193, doi:10.1002/asl.378, 2012."
   straus07jcli: "Straus, D.M., S. Corti, and F. Molteni. J. Climate, 20, 2251-2272, doi:10.1175/JCLI4070.1, 2007"
   stroeve07grl: "Stroeve, J. et al., Geophys. Res. Lett., 34, L09501, doi:10.1029/2007GL029703, 2007."
@@ -641,16 +641,10 @@
   mte: "Jung et al., J. Geophys. Res., doi:10.1029/2010JG001566, 2011."
   ncep: "Kalnay et al., B. Am. Meteorol. Soc., doi:10.1175/1520-0477(1996)077<0437:TNYRP>2.0.CO;2, 1996."
   niwa-bs: "Bodeker et al., Atmos. Chem. Phys., doi:10.5194/acp-5-2603-2005, 2005."
-<<<<<<< HEAD
   patmos-x: "Heidinger et al., NOAA National Centers for Environmental Information, doi:10.7289/V5348HCK, last access: 10 February 2019."
+  uwisc: "O'Dell et al., J. Clim., doi:10.1175/2007JCLI1958.1, 2008."
   woa: "Locarnini et al., World Ocean Atlas 2013, Vol. 1: Temperature, 2013."
-  zhang-2011: "Zhang et al., WIREs Clim. Change, doi:10.1002/wcc.147, 2011"
-  sillman-2013: "Sillmann et al., J. Geophys. Res., doi:10.1029/2012JD018390, 2013"
-=======
-  patmos-x: "Heidinger et al., Bull. Amer. Meteor. Soc., doi:10.1175/BAMS-D-12-00246.1, 2013."
-  uwisc: "O'Dell et al., J. Clim., doi:10.1175/2007JCLI1958.1, 2008."
-  woa: "Locarnini et al., World Ocean Atlas 2013, Volume 1: Temperature, NOAA Atlas NESDIS 73, 2013."
->>>>>>> 0557c50f
+
 
 projects:
   applicate: EU H2020 project APPLICATE
