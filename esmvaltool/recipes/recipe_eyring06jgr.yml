# ESMValTool
# recipe_eyring06jgr.yml
---
documentation:

  description: |
    Diagnostics of stratospheric dynamics and chemistry reproducing selected
    figures from Eyring et al. JGR (2006).

  authors:
    - cionni_irene

  maintainer:
    - cionni_irene

  references:
    - eyring06jgr

  projects:
    - crescendo 

datasets:
#  - {dataset: ERA-40, project: OBS, type: reanaly, version: v1,
#     start_year: 1980, end_year: 1999, tier: 3}
#  - {dataset: ACCESS1-0, project: CMIP5, exp: historical, ensemble: r1i1p1,
#     start_year: 1990, end_year: 1999}
#  - {dataset: ACCESS1-3, project: CMIP5, exp: historical, ensemble: r1i1p1,
#     start_year: 1980, end_year: 1999}
#  - {dataset: bcc-csm1-1, project: CMIP5, exp: historical, ensemble: r1i1p1,
#     start_year: 1980, end_year: 1999}
#  - {dataset: bcc-csm1-1-m, project: CMIP5, exp: historical, ensemble: r1i1p1,
#     start_year: 1980, end_year: 1999}
#  - {dataset: BNU-ESM, project: CMIP5, exp: historical, ensemble: r1i1p1,
#     start_year: 1980, end_year: 1999}
#  - {dataset: CanESM2, project: CMIP5, exp: historical, ensemble: r1i1p1,
#     start_year: 1980, end_year: 1999}
#  - {dataset: CCSM4, project: CMIP5, exp: historical, ensemble: r1i1p1,
#     start_year: 1980, end_year: 1999}
#  - {dataset: CESM1-BGC, project: CMIP5, exp: historical, ensemble: r1i1p1,
#     start_year: 1980, end_year: 1999}
  # - {dataset: CESM1-CAM5-1-FV, project: CMIP5, exp: historical,
  #    ensemble: r1i1p1, start_year: 1980, end_year: 1999}
#  - {dataset: CESM1-CAM5, project: CMIP5, exp: historical, ensemble: r1i1p1,
#     start_year: 1980, end_year: 1999}
#  - {dataset: CESM1-FASTCHEM, project: CMIP5, exp: historical,
#     ensemble: r1i1p1, start_year: 1986, end_year: 1999}
#  - {dataset: CESM1-WACCM, project: CMIP5, exp: historical, ensemble: r1i1p1,
#     start_year: 1980, end_year: 1999}
#  - {dataset: CMCC-CESM, project: CMIP5, exp: historical, ensemble: r1i1p1,
#     start_year: 1980, end_year: 1999}
  # - {dataset: CMCC-CM, project: CMIP5, exp: historical, ensemble: r1i1p1,
  #    start_year: 1980, end_year: 1999}
  # - {dataset: CMCC-CMS, project: CMIP5, exp: historical, ensemble: r1i1p1,
  #    start_year: 1980, end_year: 1999}
  # - {dataset: CNRM-CM5-2, project: CMIP5, exp: historical, ensemble: r1i1p1,
  #    start_year: 1986, end_year: 1999}
  - {dataset: CNRM-CM5, project: CMIP5, exp: historical, ensemble: r1i1p1,
     start_year: 1960, end_year: 2005}
 # - {dataset: CSIRO-Mk3-6-0, project: CMIP5, exp: historical, ensemble: r1i1p1,
 #    start_year: 1980, end_year: 1999}
  # - {dataset: FGOALS-g2, project: CMIP5, exp: historical, ensemble: r1i1p1,
  #    start_year: 1980, end_year: 1999}
 # - {dataset: GFDL-CM3, project: CMIP5, exp: historical, ensemble: r1i1p1,
 #    start_year: 1980, end_year: 1999}
 # - {dataset: GFDL-ESM2G, project: CMIP5, exp: historical, ensemble: r1i1p1,
 #    start_year: 1980, end_year: 1999}
 # - {dataset: GFDL-ESM2M, project: CMIP5, exp: historical, ensemble: r1i1p1,
 #    start_year: 1980, end_year: 1999}
 # - {dataset: GISS-E2-H-CC, project: CMIP5, exp: historical, ensemble: r1i1p1,
 #    start_year: 1980, end_year: 1999}
  # - {dataset: GISS-E2-H, project: CMIP5, exp: historical, ensemble: r1i1p1,
  #    start_year: 1980, end_year: 1999}
 # - {dataset: GISS-E2-R-CC, project: CMIP5, exp: historical, ensemble: r1i1p1,
 #    start_year: 1980, end_year: 1999}
 # - {dataset: GISS-E2-R, project: CMIP5, exp: historical, ensemble: r1i1p1,
 #    start_year: 1980, end_year: 1999}
  # - {dataset: HadGEM2-CC, project: CMIP5, exp: historical, ensemble: r1i1p1,
  #    start_year: 1980, end_year: 1999}
  # - {dataset: HadGEM2-ES, project: CMIP5, exp: historical, ensemble: r1i1p1,
  #    start_year: 1980, end_year: 1999}
 # - {dataset: inmcm4, project: CMIP5, exp: historical, ensemble: r1i1p1,
 #    start_year: 1980, end_year: 1999}
 # - {dataset: IPSL-CM5A-LR, project: CMIP5, exp: historical, ensemble: r1i1p1,
 #    start_year: 1986, end_year: 1999}
 # - {dataset: IPSL-CM5A-MR, project: CMIP5, exp: historical, ensemble: r1i1p1,
 #    start_year: 1986, end_year: 1999}
 # - {dataset: IPSL-CM5B-LR, project: CMIP5, exp: historical, ensemble: r1i1p1,
 #    start_year: 1986, end_year: 1999}
 # - {dataset: MIROC4h, project: CMIP5, exp: historical, ensemble: r1i1p1,
 #    start_year: 1986, end_year: 1999}
 # - {dataset: MIROC5, project: CMIP5, exp: historical, ensemble: r1i1p1,
 #    start_year: 1986, end_year: 1999}
 # - {dataset: MIROC-ESM, project: CMIP5, exp: historical, ensemble: r1i1p1,
 #    start_year: 1986, end_year: 1999}
  - {dataset: MIROC-ESM-CHEM, project: CMIP5, exp: historical,
     ensemble: r1i1p1, start_year: 1960, end_year: 2005}
 # - {dataset: MPI-ESM-LR, project: CMIP5, exp: historical, ensemble: r1i1p1,
 #    start_year: 1986, end_year: 1999}
 # - {dataset: MPI-ESM-MR, project: CMIP5, exp: historical, ensemble: r1i1p1,
 #    start_year: 1986, end_year: 1999}
 # - {dataset: MPI-ESM-P, project: CMIP5, exp: historical, ensemble: r1i1p1,
 #    start_year: 1986, end_year: 1999}
 # - {dataset: MRI-CGCM3, project: CMIP5, exp: historical, ensemble: r1i1p1,
 #    start_year: 1986, end_year: 1999}
 # - {dataset: NorESM1-M, project: CMIP5, exp: historical, ensemble: r1i1p1,
 #    start_year: 1986, end_year: 1999}
 # - {dataset: NorESM1-ME, project: CMIP5, exp: historical, ensemble: r1i1p1,
 #    start_year: 1986, end_year: 1999}

preprocessors:
#regridding and interpolation reference_dataset levels used by fig1,fig5a,fig5b
  regrid_interp_lev:
    regrid:
      target_grid: reference_dataset 
      scheme: linear
    extract_levels:
      scheme: linear
      levels: reference_dataset
 
#regridding and interpolation reference_dataset levels selection of lat/lon area and average 
  regrid_interp_lev_mean_lat:
    regrid:
      target_grid: reference_dataset
      scheme: linear
    extract_levels:
      scheme: linear
      levels: reference_dataset
    mask_fillvalues:
      threshold_fraction: 0.95
    extract_region:
      start_latitude: -60
      end_latitude: -55
      start_longitude: 0
      end_longitude: 360
    area_statistics:
      operator: mean
#regridding on  reference_dataset  grid and extraction of a Pa level
  regrid_extract_lev:
    regrid:
      target_grid: reference_dataset
      scheme: linear
    extract_levels:
      scheme: linear
      levels: 5000
#levels are in Pa
    mask_fillvalues:
      threshold_fraction: 0.95

#regridding on  reference_dataset  grid and extraction of a Pa level and area selection and mean
  regrid_extract_lev_mean_lat:
    regrid:
      target_grid: reference_dataset
      scheme: linear
    extract_levels:
      scheme: linear
      levels: 10000
    extract_region:
      start_latitude: -10
      end_latitude: 10
      start_longitude: 0
      end_longitude: 360
    mask_fillvalues:
      threshold_fraction: 0.95
    area_statistics:
      operator: mean
# level interpolation region extraction and mean
  interp_lev_mean_lat:
      extract_levels:
         scheme: linear
         levels: reference_dataset
      extract_region:
         start_latitude: -10
         end_latitude:  10
         start_longitude: 0
         end_longitude: 360
      area_statistics:
         operator: mean
# zonal mean
  zonal:
    regrid:
      target_grid: reference_dataset
      scheme: linear
    zonal_statistics:
      operator: mean
    mask_fillvalues:
      threshold_fraction: 0.95
diagnostics:

  # ==========================================================================
  # Eyring et al. (2006) - Figure 1
  # Vertical profile climatological mean bias,
  # climatological mean for selected seasons and latitudinal region 
  # ==========================================================================

  eyring06jgr_fig01:
    description: vertical profile climatological seasonal means bias
    themes:
      - chem
    realms:
      - atmos
    variables:
      ta:
        preprocessor: regrid_interp_lev 
        reference_dataset: ERA-Interim
        mip: Amon
    additional_datasets:
      - {dataset: ERA-Interim, project: OBS6, type: reanaly, version: 1,
         start_year: 1980, end_year: 1999, tier: 3}
    scripts:
      clim:
        script: eyring06jgr/eyring06jgr_fig01.ncl
        latmin: [ 60., 60., -90., -90. ] 
        latmax: [ 90., 90., -60., -60. ] 
        styleset: CMIP5
        season: ["DJF", "MAM","JJA","SON"]
        XMin: [-30., -30.,-30.,-30.]
        XMax: [20.,20.,20.,20.]
        levmin: [1., 1.,1.,1.]
        levmax: [350., 350.,350.,350.]
        start_year: [1980]
        end_year: [1999]
        multimean: True

        
  # ==========================================================================
  # Eyring et al. (2006) - Figure 2
  # Transition to easterlies at 60S,
  # climatological mean for selected seasons and latitudinal region
  # ==========================================================================

  eyring06jgr_fig02:
    description: Descent of the zero zonal mean wind lines at 60°S based on the climatological mean annual cycle calculated from the monthly mean zonal mean winds
    themes:
      - chem
    realms:
      - atmos
    variables:
      ua:
        preprocessor: regrid_interp_lev_mean_lat 
        reference_dataset: ERA-Interim
        mip: Amon
    additional_datasets:
      - {dataset: ERA-Interim, project: OBS6, type: reanaly, version: 1,
         start_year: 1980, end_year: 1999, tier: 3}
    scripts:
       clim:
        script: eyring06jgr/eyring06jgr_fig02.ncl
        # projection
        # ----------
        # map projection, e.g., Mollweide, Mercator, CylindricalEquidistant
        projection: CylindricalEquidistant
       # timemean: annualclim  
       # timemean
        # --------
        showdiff: false
        styleset: CMIP5
        e06fig02_latrange: ["60S"]
        e06fig02_season: ["ONDJ"]
        e06fig02_levmin: [0.1]
        e06fig02_levmax: [100.]
        e06fig02_start_year: [1980]
        e06fig02_end_year: [1999]
        e06fig02_multimean: True

    
  # ==========================================================================
  # Eyring et al. (2006) - Figure 4
  # Time series of monthly anomalies respect to a reference period 
  # at selected level,trend 
  # climatological mean for selected seasons and latitudinal region 
  # ==========================================================================

  eyring06jgr_fig04:
    description: Time series anomalies and trend
    themes:
      - chem
    realms:
      - atmos
    variables:
      ta:
        preprocessor: regrid_extract_lev 
        reference_dataset: ERA-Interim
        mip: Amon
    additional_datasets:
      - {dataset: ERA-Interim, project: OBS6, type: reanaly, version: 1,
         start_year: 1980, end_year: 2001, tier: 3}
    scripts:
      clim:
        script: eyring06jgr/eyring06jgr_fig04.ncl
        # projection
        # ----------
        # map projection, e.g., Mollweide, Mercator, CylindricalEquidistant
        projection: CylindricalEquidistant
        # timemean
        # --------
        # - annualclim: 1 plot (annual mean)
        # - seasonalclim: 4 plots (DJF, MAM, JJA, SON)
        #timemean: annualclim
        showdiff: false
        e06fig04_latmin: [ 60.,  -90., -90. ]
        e06fig04_latmax: [ 90.,  -60., 90. ]
        styleset: CMIP5
        e06fig04_season: ["FMA", "SON","ANN"]
        e06fig04_yMin: [-10., -10.,-2.]
        e06fig04_yMax: [20.,20.,6.]
        e06fig04_xMin: [1960]
        e06fig04_xMax: [2005]
        e06fig04_trend_yearmin: [1980]
        e06fig04_trend_yearmax: [1999]
        e06fig04_show_trend: True
        e06fig04_reference_yearmin: [1980]
        e06fig04_reference_yearmax: [1989]
        e06fig04_multimean: True

        
  # ===========================================================================
  # Eyring et al. (2006) - Figure 5 two sets of figures a (vertical profiles)
  # and b (latitudinal profiles)
  # Vertical profile climatological mean bias, climatological mean for selected
  # seasons and latitudinal region this figure and setting is valid for
  # figure 5(CH4) figure 6(H2O) figure 11(HCL) figure 13 (tro3)
  # ===========================================================================

  eyring06jgr_fig05a:
    description: vertical profile climatological seasonal means bias
    themes:
      - chem
    realms:
      - atmos
    variables:
      tro3:
        preprocessor: regrid_interp_lev
        reference_dataset: HALOE
        mip: Amon
    additional_datasets:
      - {dataset: HALOE, project: OBS, type: sat, version: 1,
         start_year: 1991, end_year: 2002, tier: 2}
    scripts:
      clim:
        script: eyring06jgr/eyring06jgr_fig05a.ncl
        projection: CylindricalEquidistant
        timemean: annualclim
        showdiff: false
        e06fig05a_latmin: [ 80., -10., -82.5]
        e06fig05a_latmax: [ 82.5, 10.,-80. ]
        styleset: CMIP5
        e06fig05a_month: ["3", "3","9"]
        e06fig05a_XMin: [0.,0.,0.]
        e06fig05a_XMax: [7.,12.,7.]
        e06fig05a_levmin: [1., 1.,1.]
        e06fig05a_levmax: [200., 200.,200.]
        e06fig05a_start_year: [1991]
        e06fig05a_end_year: [2002]
        e06fig05a_multimean: True

  eyring06jgr_fig05b:
    description: latitudinal profile climatological seasonal mean
    themes:
      - chem
    realms:
      - atmos
    variables:
      tro3:
        preprocessor: regrid_interp_lev 
        reference_dataset: HALOE
        mip: Amon
    additional_datasets:
      - {dataset: HALOE, project: OBS, type: sat, version: 1,
         start_year: 1991, end_year: 2002, tier: 2}
    scripts:
      clim:
        script: eyring06jgr/eyring06jgr_fig05b.ncl
        projection: CylindricalEquidistant
        timemean: annualclim
        showdiff: false
        styleset: CMIP5
        e06fig05b_lev: ["5000","5000"]
        e06fig05b_month: ["3","9"]
        e06fig05b_YMin: [0.,0.]
        e06fig05b_YMax: [5.,5.]
        e06fig05a_start_year: [1991]
        e06fig05a_end_year: [2002]  
        e06fig05b_multimean: True

  # ===========================================================================
  # Eyring et al. (2006) - Figure 7,
  # climatological mean at selected level (100hPa)  and latitudinal region
  # (Equator) a) temperature and b)water vapor
  # ===========================================================================
  eyring06jgr_fig07a:
    description: Annual cycle for temperature or H20 mixing ratio at selected levels and regions
    themes:
      - chem
    realms:
      - atmos
    variables:
      ta:
        preprocessor: regrid_extract_lev_mean_lat
        reference_dataset: ERA-Interim
        mip: Amon
    additional_datasets:
      - {dataset: ERA-Interim, project: OBS6, type: reanaly, version: 1,
         start_year: 1992, end_year: 2001, tier: 3}
    scripts:
      clim:
        script:  eyring06jgr/eyring06jgr_fig07.ncl
        projection: CylindricalEquidistant
        showdiff: false
        styleset: CMIP5
        e06fig07_lev:  "100 hPa"
        e06fig07_latrange: "Equator"
        e06fig07_Ymin: [185]
        e06fig07_Ymax: [200.]
        e06fig07_refMode: "ERA-Interim"
        e06fig07_multimean: True
        e06fig07_start_year: [1991]
        e06fig07_end_year: [2002]
#

  eyring06jgr_fig07b:
    description: Annual cycle for temperature or H20 mixing ratio at selected levels and regions
    themes:
      - chem
    realms:
      - atmos
    variables:
      hus:
        preprocessor: regrid_extract_lev_mean_lat
        reference_dataset: HALOE
        mip: Amon
    additional_datasets:
        - {dataset: HALOE, project: OBS, type: sat, version: 1,
         start_year: 1992, end_year: 2001, tier: 2}
    scripts:
      clim:
        script:  eyring06jgr/eyring06jgr_fig07.ncl
        projection: CylindricalEquidistant
        showdiff: false
        styleset: CMIP5
        e06fig07_lev:  "100 hPa"
        e06fig07_latrange: "Equator"
        e06fig07_Ymin: [0]
        e06fig07_Ymax: [10.]
        e06fig07_refMode: "HALOE"
        e06fig07_multimean: True
        e06fig07_start_year: [1991]
        e06fig07_end_year: [2002]


# ==========================================================================
# Eyring et al. (2006) - Figure  8
# Tape recorder 
# climatological mean for l selected atitudinal region
# ==========================================================================

  eyring06jgr_fig08:
    description: Time-height sections of water vapor mixing ratio shown as the deviation (in parts per million by volume) from the time mean profile, averaged between 10°S and 10°
    themes:
      - chem
    realms:
      - atmos
    variables:
      hus:
        preprocessor: interp_lev_mean_lat
        reference_dataset: MIROC-ESM-CHEM
        mip: Amon
    additional_datasets:
      - {dataset: HALOE, project: OBS, type: sat, version: 1,
         start_year: 1992, end_year: 2001, tier: 2}
    scripts:
      clim:
        script:  eyring06jgr/eyring06jgr_fig08.ncl
        projection: CylindricalEquidistant
        showdiff: false
        styleset: CMIP5
        e06fig08_latrange: "Equator"
        e06fig08_cnMin: [-1.]
        e06fig08_cnMax: [1.]
        e06fig08_cnSpacing: [0.1]
        e06fig08_start_year: [1991.]
        e06fig08_end_year: [1999.]
        e06fig08_multimean: True


# ==========================================================================
# Eyring et al. (2006) - Figure  9
# Tape recorder phase and amplitude
# climatological mean for l selected atitudinal region at all levels
# ==========================================================================
  eyring06jgr_fig09:
    description: Vertical variation of (a) amplitude and (b) phase lag of annual cycle of water vapor averaged between 10°S and 10°N.
    themes:
      - chem
    realms:
      - atmos
    variables:
      hus:
        preprocessor: interp_lev_mean_lat 
        reference_dataset: MIROC-ESM-CHEM
        mip: Amon
    additional_datasets:
      - {dataset: HALOE, project: OBS, type: sat, version: 1,
         start_year: 1992, end_year: 2001, tier: 2}
    scripts:
      clim:
        script:  eyring06jgr/eyring06jgr_fig09.ncl
        projection: CylindricalEquidistant
        showdiff: false
        styleset: CMIP5
        e06fig09_latrange: "Equator"
        e06fig09_bMin: [0]
        e06fig09_bMax: [20.]
        e06fig09_start_year: [1992.]
        e06fig09_end_year: [1999.]
        e06fig09_multimean: True

<<<<<<< HEAD
# # ============================================================================
# # Eyring et al. (2006) - Figure 10 latitudinal profiles of mean age of air
# # climatological mean for selected seasons and levels
# # ============================================================================
  # eyring06jgr_fig10:
    # description: latirudinal profile climatological seasonal mean
    # themes:
      # - chem
    # realms:
      # - atmos
    # variables:
      # mean_age:
        # preprocessor: regrid_interp_lev
        # reference_dataset: HALOE
        # mip: Amon
    # additional_datasets:
      # - {dataset: HALOE, project: OBS, type: sat, version: v1,
         # start_year: 1991, end_year: 2002, tier: 3}
    # scripts:
      # clim:
        # projection: CylindricalEquidistant
        # timemean: annualclim
        # showdiff: false
        # styleset: CMIP5
        # e06fig05b_lev: ["500","1000","5000"]
        # e06fig05b_month: ["ANN","ANN","ANN"]
        # e06fig05b_YMin: [0.,0.,0.]
        # e06fig05b_YMax: [8.,8.,8.]
        # e06fig05a_start_year: [1991]
        # e06fig05a_end_year: [2002]
        # e06fig05b_multimean: True
=======
  # ===========================================================================
  # Eyring et al. (2006) - Figure 10 latitudinal profiles of mean age of air
  # climatological mean for selected seasons and levels
  # ===========================================================================
  # eyring06jgr_fig10:
  #   description: latirudinal profile climatological seasonal mean
  #   themes:
  #     - chem
  #   realms:
  #     - atmos
  #   variables:
  #     mean_age:
  #      preprocessor: regrid_interp_lev
  #      reference_dataset: HALOE
  #      mip: Amon
  #   additional_datasets:
  #     - {dataset: HALOE, project: OBS, type: sat, version: v1,
  #        start_year: 1991, end_year: 2002, tier: 3}
  #   scripts:
  #     clim:
  #       script:  eyring06jgr/eyring06jgr_fig10.ncl
  #       projection: CylindricalEquidistant
  #       timemean: annualclim
  #       showdiff: false
  #       styleset: CMIP5
  #       e06fig05b_lev: ["500","1000","5000"]
  #       e06fig05b_month: ["ANN","ANN","ANN"]
  #       e06fig05b_YMin: [0.,0.,0.]
  #       e06fig05b_YMax: [8.,8.,8.]
  #       e06fig05a_start_year: [1991]
  #       e06fig05a_end_year: [2002]
  #       e06fig05b_multimean: True
>>>>>>> 4c406bcb
       
  # ===========================================================================
  # Eyring et al. (2006) - Figure 12a
  # a)Climatological mean vertical profiles (altitude Km)  at selected latitude
  # and month for chemical tracers
  # b)Time series at selecte level ad month for chemical tracers 
  # ===========================================================================

  eyring06jgr_fig12a:
    description: vertical profile (z) climatological monthly means
    themes:
      - chem
    realms:
      - atmos
    variables:
      tro3:
        preprocessor: regrid_interp_lev
        reference_dataset: HALOE
        mip: Amon
    additional_datasets:
      - {dataset: HALOE, project: OBS, type: sat, version: 1,
         start_year: 1991, end_year: 2002, tier: 2}
    scripts:
      clim:
        script: eyring06jgr/eyring06jgr_fig12a.ncl
        projection: CylindricalEquidistant
        timemean: annualclim
        showdiff: false
        e06fig12a_latmin: [ -82.5,]
        e06fig12a_latmax: [ -77.5, ]
        e06fig12a_start_year: [1991.]
        e06fig12a_end_year: [1999.]
        styleset: CMIP5
        e06fig12a_month: ["ANN"]
        e06fig12a_XMin: [0.]
        e06fig12a_XMax: [6000.]
        e06fig12a_levmin: [10.]
        e06fig12a_levmax: [50.]
        e06fig12a_multimean: True

  eyring06jgr_fig12b:
    description: Time series at selected latitudes and months
    themes:
      - chem
    realms:
      - atmos
    variables:
      tro3:
        preprocessor: regrid_extract_lev 
        reference_dataset: HALOE
        mip: Amon
    additional_datasets:
      - {dataset: HALOE, project: OBS, type: sat, version: 1,
         start_year: 1991, end_year: 2002, tier: 2}
    scripts:
      clim:
        script: eyring06jgr/eyring06jgr_fig12b.ncl
        projection: CylindricalEquidistant
        showdiff: false
        e06fig12b_latmin: [ -82.5 ]
        e06fig12b_latmax: [ -77.5 ]
        styleset: CMIP5
        e06fig12b_levstring: ["50hPa"]
        e06fig12b_month: ["10"]
        e06fig12b_yMin: [0.]
        e06fig12b_yMax: [4000.]
        e06fig12b_xMin: [1980]
        e06fig12b_xMax: [2005]
        e06fig12b_multimean: True
        
  # ==========================================================================
  # Eyring et al. (2006) - Figure 14
  # Annual cycle for total ozone
  # ==========================================================================

  eyring06jgr_fig14:
    description: Annual cycle for total ozone latitudinal map
    themes:
      - chem
    realms:
      - atmos
    variables:
      toz:
        derive: true
        force_derivation: false
        preprocessor: zonal
        reference_dataset: NIWA-BS
        mip: Amon
    additional_datasets:
      - {dataset: NIWA-BS, project: OBS, type: sat, version: v3.3,
         start_year: 1980, end_year: 2005, tier: 3}
    scripts:
      clim:
        script:  eyring06jgr/eyring06jgr_fig14.ncl
        projection: CylindricalEquidistant
        showdiff: false
        styleset: CMIP5
        e06fig14_Min: [185]
        e06fig14_Max: [200.]
        e06fig14_Max: [25.]
        e06fig14_start_year: [1980]
        e06fig14_end_year: [1999]
        e06fig14_multimean: True

  # ==========================================================================
  # Eyring et al. (2006) - Figure 15
  # Timeseries detrended 
  # ==========================================================================

  eyring06jgr_fig15:
    description: Total ozone anomalies at different latitudinal band and seasons
    themes:
      - chem
    realms:
      - atmos
    variables:
      toz:
        derive: true
        force_derivation: false
        preprocessor: zonal
        reference_dataset: NIWA-BS
        mip: Amon
    additional_datasets:
      - {dataset: NIWA-BS, project: OBS, type: sat, version: v3.3,
         start_year: 1980, end_year: 2005, tier: 3}
    scripts:
      clim:
        script:  eyring06jgr/eyring06jgr_fig15.ncl
        projection: CylindricalEquidistant
        showdiff: false
        styleset: CMIP5
        e06fig15_latmin: [ 60.,  -90., -90. ]
        e06fig15_latmax: [ 90.,  -60., 90. ]
        e06fig15_season: ["FMA", "SON","ANN"]
        e06fig15_yMin: [-25., -40.,-10.]
        e06fig15_yMax: [15.,25.,10.]
        e06fig15_xMin: [1960]
        e06fig15_xMax: [2005]
        e06fig15_cycle_yearmin: [1980]
        e06fig15_cycle_yearmax: [1989]
        e06fig15_cycle_yMin: [250., 450.,260.]
        e06fig15_cycle_yMax: [550.,200.,380.]
        e06fig15_multimean: True

#
<|MERGE_RESOLUTION|>--- conflicted
+++ resolved
@@ -514,39 +514,7 @@
         e06fig09_end_year: [1999.]
         e06fig09_multimean: True
 
-<<<<<<< HEAD
-# # ============================================================================
-# # Eyring et al. (2006) - Figure 10 latitudinal profiles of mean age of air
-# # climatological mean for selected seasons and levels
-# # ============================================================================
-  # eyring06jgr_fig10:
-    # description: latirudinal profile climatological seasonal mean
-    # themes:
-      # - chem
-    # realms:
-      # - atmos
-    # variables:
-      # mean_age:
-        # preprocessor: regrid_interp_lev
-        # reference_dataset: HALOE
-        # mip: Amon
-    # additional_datasets:
-      # - {dataset: HALOE, project: OBS, type: sat, version: v1,
-         # start_year: 1991, end_year: 2002, tier: 3}
-    # scripts:
-      # clim:
-        # projection: CylindricalEquidistant
-        # timemean: annualclim
-        # showdiff: false
-        # styleset: CMIP5
-        # e06fig05b_lev: ["500","1000","5000"]
-        # e06fig05b_month: ["ANN","ANN","ANN"]
-        # e06fig05b_YMin: [0.,0.,0.]
-        # e06fig05b_YMax: [8.,8.,8.]
-        # e06fig05a_start_year: [1991]
-        # e06fig05a_end_year: [2002]
-        # e06fig05b_multimean: True
-=======
+
   # ===========================================================================
   # Eyring et al. (2006) - Figure 10 latitudinal profiles of mean age of air
   # climatological mean for selected seasons and levels
@@ -579,7 +547,7 @@
   #       e06fig05a_start_year: [1991]
   #       e06fig05a_end_year: [2002]
   #       e06fig05b_multimean: True
->>>>>>> 4c406bcb
+
        
   # ===========================================================================
   # Eyring et al. (2006) - Figure 12a
