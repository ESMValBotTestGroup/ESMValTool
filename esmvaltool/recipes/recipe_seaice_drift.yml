---
documentation:
  description: 'Sea ice drift evaluation'
  authors: ['docq_da']
  projects: [primavera]
  references: ['acknow_project']
  mantainer: [vega_ja]

datasets:
 - {dataset: GFDL-ESM2G,  project: CMIP5,  mip: day,  exp: historical,  ensemble: r1i1p1,  start_year: 1979,  end_year: 2000}
 - {dataset: MPI-ESM-LR,  project: CMIP5,  mip: day,  exp: historical,  ensemble: r1i1p1,  start_year: 1979,  end_year: 2000}
#  - {dataset: EC-EARTH,  project: CMIP5,  mip: day,  exp: historical,  ensemble: r1i1p1,  start_year: 2000,  end_year: 2002}

preprocessors:
  extract:
    extract_region:
      start_longitude: 0
      end_longitude: 360
      start_latitude: 40
      end_latitude: 90

  extract_sispeed:
    custom_order: true
    extract_region:
      start_longitude: 0
      end_longitude: 360
      start_latitude: 40
      end_latitude: 90
    derive: true

diagnostics:
  seaice_drift:
    description: Sea-ice drift
    variables:
      sic:
        mip: SIday
        field: T2MO
        preprocessor: extract
        reference_dataset: OSI-450-nh
        fx_files: [areacello]
        additional_datasets:
          - {dataset: OSI-450-nh, project: OBS, type: reanaly, version: v2,
             mip: OImon, tier: 2,
             start_year: 1979,  end_year: 2000}

      sit:
        mip: SIday
        field: T2MO
        preprocessor: extract
        reference_dataset: PIOMAS
        fx_files: [areacello]
        additional_datasets:
          - {dataset: PIOMAS, project: OBS, type: reanaly, version: 2.1,
<<<<<<< HEAD
             mip: day, tier: 2,
             start_year: 1979,  end_year: 2000}

=======
             mip: day, short_name: sit, tier: 2,
             start_year: 1979,  end_year: 2000}
>>>>>>> 1763e5ff
      sispeed:
        mip: SIday
        field: T2MO
        preprocessor: extract_sispeed
        reference_dataset: NSIDC-0116-nh
        derive: true
        force_derivation: false
        fx_files: [areacello]
        additional_datasets:
<<<<<<< HEAD
          - {dataset: NSIDC-0116-nh, project: OBS, type: reanaly, version: 4,
             mip: day, tier: 2,
             start_year: 1979,  end_year: 2000}

=======
          - {dataset: NSIDC-0116-nh, project: OBS, type: reanaly, version: 4.1,
             mip: day, tier: 2,
             start_year: 1979,  end_year: 2000}
>>>>>>> 1763e5ff
    scripts:
      # sea_ice_drift:
      #   script: seaice_drift/seaice_drift.py
      #   title: "Python example diagnostic"
      #   latitude_treshold: 50
      sea_ice_drift_SCICEX:
        script: seaice_drift/seaice_drift.py
        title: "Python example diagnostic"
        # lon, lat tuples
        polygon:
          - [-15., 87.]
          - [-60., 86.58]
          - [-130., 80]
          - [-141., 80]
          - [-141., 70]
          - [-155., 72]
          - [175., 75.5]
          - [172., 78.5]
          - [163, 80.5]
          - [126, 78.5]
          - [110, 84.33]
          - [80, 84.42]
          - [57, 85.17]
          - [33, 83.8]
          - [8, 84.08]
        polygon_name: SCICEX<|MERGE_RESOLUTION|>--- conflicted
+++ resolved
@@ -51,14 +51,9 @@
         fx_files: [areacello]
         additional_datasets:
           - {dataset: PIOMAS, project: OBS, type: reanaly, version: 2.1,
-<<<<<<< HEAD
              mip: day, tier: 2,
              start_year: 1979,  end_year: 2000}
 
-=======
-             mip: day, short_name: sit, tier: 2,
-             start_year: 1979,  end_year: 2000}
->>>>>>> 1763e5ff
       sispeed:
         mip: SIday
         field: T2MO
@@ -68,16 +63,7 @@
         force_derivation: false
         fx_files: [areacello]
         additional_datasets:
-<<<<<<< HEAD
-          - {dataset: NSIDC-0116-nh, project: OBS, type: reanaly, version: 4,
-             mip: day, tier: 2,
              start_year: 1979,  end_year: 2000}
-
-=======
-          - {dataset: NSIDC-0116-nh, project: OBS, type: reanaly, version: 4.1,
-             mip: day, tier: 2,
-             start_year: 1979,  end_year: 2000}
->>>>>>> 1763e5ff
     scripts:
       # sea_ice_drift:
       #   script: seaice_drift/seaice_drift.py
