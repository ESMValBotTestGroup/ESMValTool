# ESMValTool
# recipe_flato13ipcc.yml
---
documentation:

  description: |
    Reproducing selected figures from IPCC AR5, chap. 9 (Flato et al., 2013)
<<<<<<< HEAD
    9.2, 9.4, 9.5, 9.6, 9.8, 9.14, 9.24, 9.42a.
=======
    9.2, 9.4, 9.5, 9.8, 9.14, 9.24, 9.26, 9.27, 9.42, 9.45a.
>>>>>>> 2fb0c233

  authors:
    - bock_lisa
    - gier_bettina
    - lauer_axel
    - schlund_manuel
    - senftleben_daniel
    - zimmermann_klaus

  maintainer:
    - righi_mattia

  references:
    - flato13ipcc

  projects:
    - embrace
    - esmval
    - crescendo


preprocessors:

  clim:
    regrid:
      target_grid: 2x2
      scheme: linear
    mask_fillvalues:
      threshold_fraction: 0.95
    multi_model_statistics:
      span: overlap
      statistics: [mean]
      exclude: [reference_dataset]

  land_fraction_weighting:
    weighting_landsea_fraction: &weighting_options
      area_type: land
      exclude: [
        'bcc-csm1-1-m',
        'GCP',
        'inmcm4',
        'JMA-TRANSCOM',
      ]

  sea_fraction_weighting:
    weighting_landsea_fraction:
      <<: *weighting_options
      area_type: sea
    regrid:
      target_grid: 2x2
      scheme: linear

  spatial_mean:
    area_statistics:
      operator: mean

  clim_ref:
    regrid:
      target_grid: reference_dataset
      scheme: linear
    multi_model_statistics:
      span: overlap
      statistics: [mean]
      exclude: [reference_dataset]

  regrid_4_5:
    regrid:
      target_grid: 4x5
      scheme: linear

  zonal_mean:
    custom_order: true
    climate_statistics:
    regrid:
      target_grid: 1x1
      scheme: linear
    zonal_means:
      coordinate: longitude
      mean_type: mean
    convert_units:
      units: degC

  equatorial:
    custom_order: true
    climate_statistics:
    regrid:
      target_grid: 1x1
      scheme: linear
    extract_region:
      start_longitude: 0.
      end_longitude: 360.
      start_latitude: -5.
      end_latitude: 5.
    zonal_means:
      coordinate: latitude
      mean_type: mean
    convert_units:
      units: degC

diagnostics:

  # **********************************************************************
  # Flato et al. (2013) - IPCC AR5, chap. 9
  # similar to fig. 9.2 a/b/c
  # **********************************************************************
  # Multi model mean, multi model mean bias, and mean absolute error
  # (geographical distributions)
  # **********************************************************************

  fig09-2:
    description: IPCC AR5 Ch. 9, Fig. 9.2 (near-surface temperature)
    themes:
      - phys
    realms:
      - atmos
    variables:
      tas:
        preprocessor: clim
        reference_dataset: ERA-Interim
        mip: Amon
    additional_datasets:
      - {dataset: ERA-Interim, project: OBS6, type: reanaly, version: 1,
         start_year: 1986, end_year: 2005, tier: 3}
      - {dataset: ACCESS1-0, project: CMIP5, exp: historical, ensemble: r1i1p1,
         start_year: 1986, end_year: 2005}
      - {dataset: ACCESS1-3, project: CMIP5, exp: historical, ensemble: r1i1p1,
         start_year: 1986, end_year: 2005}
      - {dataset: bcc-csm1-1, project: CMIP5, exp: historical, ensemble: r1i1p1,
         start_year: 1986, end_year: 2005}
      - {dataset: bcc-csm1-1-m, project: CMIP5, exp: historical,
         ensemble: r1i1p1, start_year: 1986, end_year: 2005}
      - {dataset: BNU-ESM, project: CMIP5, exp: historical, ensemble: r1i1p1,
         start_year: 1986, end_year: 2005}
      - {dataset: CanESM2, project: CMIP5, exp: historical, ensemble: r1i1p1,
         start_year: 1986, end_year: 2005}
      - {dataset: CCSM4, project: CMIP5, exp: historical, ensemble: r1i1p1,
         start_year: 1986, end_year: 2005}
      - {dataset: CESM1-BGC, project: CMIP5, exp: historical, ensemble: r1i1p1,
         start_year: 1986, end_year: 2005}
      # - {dataset: CESM1-CAM5-1-FV, project: CMIP5, exp: historical,
      #    ensemble: r1i1p1, start_year: 1986, end_year: 2005}
      - {dataset: CESM1-CAM5, project: CMIP5, exp: historical, ensemble: r1i1p1,
         start_year: 1986, end_year: 2005}
      - {dataset: CESM1-FASTCHEM, project: CMIP5, exp: historical,
         ensemble: r1i1p1, start_year: 1986, end_year: 2005}
      - {dataset: CESM1-WACCM, project: CMIP5, exp: historical,
         ensemble: r1i1p1, start_year: 1986, end_year: 2005}
      - {dataset: CMCC-CESM, project: CMIP5, exp: historical, ensemble: r1i1p1,
         start_year: 1986, end_year: 2005}
      # - {dataset: CMCC-CM, project: CMIP5, exp: historical, ensemble: r1i1p1,
      #    start_year: 1986, end_year: 2005}
      # - {dataset: CMCC-CMS, project: CMIP5, exp: historical, ensemble: r1i1p1,
      #    start_year: 1986, end_year: 2005}
      # - {dataset: CNRM-CM5-2, project: CMIP5, exp: historical,
      #    ensemble: r1i1p1, start_year: 1986, end_year: 2005}
      - {dataset: CNRM-CM5, project: CMIP5, exp: historical, ensemble: r1i1p1,
         start_year: 1986, end_year: 2005}
      - {dataset: CSIRO-Mk3-6-0, project: CMIP5, exp: historical,
         ensemble: r1i1p1, start_year: 1986, end_year: 2005}
      # - {dataset: FGOALS-g2, project: CMIP5, exp: historical,
      #    ensemble: r1i1p1, start_year: 1986, end_year: 2005}
      - {dataset: GFDL-CM3, project: CMIP5, exp: historical, ensemble: r1i1p1,
         start_year: 1986, end_year: 2005}
      - {dataset: GFDL-ESM2G, project: CMIP5, exp: historical, ensemble: r1i1p1,
         start_year: 1986, end_year: 2005}
      - {dataset: GFDL-ESM2M, project: CMIP5, exp: historical, ensemble: r1i1p1,
         start_year: 1986, end_year: 2005}
      - {dataset: GISS-E2-H-CC, project: CMIP5, exp: historical,
         ensemble: r1i1p1, start_year: 1986, end_year: 2005}
      # - {dataset: GISS-E2-H, project: CMIP5, exp: historical,
      #    ensemble: r1i1p1, start_year: 1986, end_year: 2005}
      - {dataset: GISS-E2-R-CC, project: CMIP5, exp: historical,
         ensemble: r1i1p1, start_year: 1986, end_year: 2005}
      - {dataset: GISS-E2-R, project: CMIP5, exp: historical, ensemble: r1i1p1,
         start_year: 1986, end_year: 2005}
      # - {dataset: HadGEM2-CC, project: CMIP5, exp: historical,
      #    ensemble: r1i1p1, start_year: 1986, end_year: 2005}
      # - {dataset: HadGEM2-ES, project: CMIP5, exp: historical,
      #    ensemble: r1i1p1, start_year: 1986, end_year: 2005}
      - {dataset: inmcm4, project: CMIP5, exp: historical, ensemble: r1i1p1,
         start_year: 1986, end_year: 2005}
      - {dataset: IPSL-CM5A-LR, project: CMIP5, exp: historical,
         ensemble: r1i1p1, start_year: 1986, end_year: 2005}
      - {dataset: IPSL-CM5A-MR, project: CMIP5, exp: historical,
         ensemble: r1i1p1, start_year: 1986, end_year: 2005}
      - {dataset: IPSL-CM5B-LR, project: CMIP5, exp: historical,
         ensemble: r1i1p1, start_year: 1986, end_year: 2005}
      - {dataset: MIROC4h, project: CMIP5, exp: historical, ensemble: r1i1p1,
         start_year: 1986, end_year: 2005}
      - {dataset: MIROC5, project: CMIP5, exp: historical, ensemble: r1i1p1,
         start_year: 1986, end_year: 2005}
      - {dataset: MIROC-ESM, project: CMIP5, exp: historical, ensemble: r1i1p1,
         start_year: 1986, end_year: 2005}
      - {dataset: MIROC-ESM-CHEM, project: CMIP5, exp: historical,
         ensemble: r1i1p1, start_year: 1986, end_year: 2005}
      - {dataset: MPI-ESM-LR, project: CMIP5, exp: historical, ensemble: r1i1p1,
         start_year: 1986, end_year: 2005}
      - {dataset: MPI-ESM-MR, project: CMIP5, exp: historical, ensemble: r1i1p1,
         start_year: 1986, end_year: 2005}
      - {dataset: MPI-ESM-P, project: CMIP5, exp: historical, ensemble: r1i1p1,
         start_year: 1986, end_year: 2005}
      - {dataset: MRI-CGCM3, project: CMIP5, exp: historical, ensemble: r1i1p1,
         start_year: 1986, end_year: 2005}
      - {dataset: NorESM1-M, project: CMIP5, exp: historical, ensemble: r1i1p1,
         start_year: 1986, end_year: 2005}
      - {dataset: NorESM1-ME, project: CMIP5, exp: historical, ensemble: r1i1p1,
         start_year: 1986, end_year: 2005}
    scripts:
      fig09-2: &fig-9-2_and_9-4_settings
        script: clouds/clouds_bias.ncl
        projection: Robinson
        timemean: annualclim
        plot_abs_diff: true
        plot_rel_diff: false

  # **********************************************************************
  # Flato et al. (2013) - IPCC AR5, chap. 9
  # similar to fig. 9.4
  # **********************************************************************
  # Multi model mean, multi model mean bias, mean absolute error, and
  # mean relative error (geographical ditributions)
  # **********************************************************************

  fig09-4:
    description: IPCC AR5 Ch. 9, Fig. 9.4 (precipitation)
    themes:
      - clouds
    realms:
      - atmos
    variables:
      pr:
        preprocessor: clim
        reference_dataset: GPCP-SG
        mip: Amon
    additional_datasets:
      - {dataset: GPCP-SG, project: obs4mips, level: L3, version: v2.2,
         start_year: 1986, end_year: 2005, tier: 1}
      - {dataset: ACCESS1-0, project: CMIP5, exp: historical, ensemble: r1i1p1,
         start_year: 1986, end_year: 2005}
      - {dataset: ACCESS1-3, project: CMIP5, exp: historical, ensemble: r1i1p1,
         start_year: 1986, end_year: 2005}
      - {dataset: bcc-csm1-1, project: CMIP5, exp: historical, ensemble: r1i1p1,
         start_year: 1986, end_year: 2005}
      - {dataset: bcc-csm1-1-m, project: CMIP5, exp: historical,
         ensemble: r1i1p1, start_year: 1986, end_year: 2005}
      - {dataset: BNU-ESM, project: CMIP5, exp: historical, ensemble: r1i1p1,
         start_year: 1986, end_year: 2005}
      - {dataset: CanESM2, project: CMIP5, exp: historical, ensemble: r1i1p1,
         start_year: 1986, end_year: 2005}
      - {dataset: CCSM4, project: CMIP5, exp: historical, ensemble: r1i1p1,
         start_year: 1986, end_year: 2005}
      - {dataset: CESM1-BGC, project: CMIP5, exp: historical, ensemble: r1i1p1,
         start_year: 1986, end_year: 2005}
      # - {dataset: CESM1-CAM5-1-FV, project: CMIP5, exp: historical,
      #    ensemble: r1i1p1, start_year: 1986, end_year: 2005}
      - {dataset: CESM1-CAM5, project: CMIP5, exp: historical, ensemble: r1i1p1,
         start_year: 1986, end_year: 2005}
      - {dataset: CESM1-FASTCHEM, project: CMIP5, exp: historical,
         ensemble: r1i1p1, start_year: 1986, end_year: 2005}
      - {dataset: CESM1-WACCM, project: CMIP5, exp: historical,
         ensemble: r1i1p1, start_year: 1986, end_year: 2005}
      - {dataset: CMCC-CESM, project: CMIP5, exp: historical, ensemble: r1i1p1,
         start_year: 1986, end_year: 2005}
      # - {dataset: CMCC-CM, project: CMIP5, exp: historical, ensemble: r1i1p1,
      #    start_year: 1986, end_year: 2005}
      # - {dataset: CMCC-CMS, project: CMIP5, exp: historical, ensemble: r1i1p1,
      #    start_year: 1986, end_year: 2005}
      # - {dataset: CNRM-CM5-2, project: CMIP5, exp: historical,
      #    ensemble: r1i1p1, start_year: 1986, end_year: 2005}
      - {dataset: CNRM-CM5, project: CMIP5, exp: historical, ensemble: r1i1p1,
         start_year: 1986, end_year: 2005}
      - {dataset: CSIRO-Mk3-6-0, project: CMIP5, exp: historical,
         ensemble: r1i1p1, start_year: 1986, end_year: 2005}
      # - {dataset: FGOALS-g2, project: CMIP5, exp: historical,
      #    ensemble: r1i1p1, start_year: 1986, end_year: 2005}
      - {dataset: GFDL-CM3, project: CMIP5, exp: historical, ensemble: r1i1p1,
         start_year: 1986, end_year: 2005}
      - {dataset: GFDL-ESM2G, project: CMIP5, exp: historical, ensemble: r1i1p1,
         start_year: 1986, end_year: 2005}
      - {dataset: GFDL-ESM2M, project: CMIP5, exp: historical, ensemble: r1i1p1,
         start_year: 1986, end_year: 2005}
      - {dataset: GISS-E2-H-CC, project: CMIP5, exp: historical,
         ensemble: r1i1p1, start_year: 1986, end_year: 2005}
      # - {dataset: GISS-E2-H, project: CMIP5, exp: historical,
      #    ensemble: r1i1p1, start_year: 1986, end_year: 2005}
      - {dataset: GISS-E2-R-CC, project: CMIP5, exp: historical,
         ensemble: r1i1p1, start_year: 1986, end_year: 2005}
      - {dataset: GISS-E2-R, project: CMIP5, exp: historical, ensemble: r1i1p1,
         start_year: 1986, end_year: 2005}
      # - {dataset: HadGEM2-CC, project: CMIP5, exp: historical,
      #    ensemble: r1i1p1, start_year: 1986, end_year: 2005}
      # - {dataset: HadGEM2-ES, project: CMIP5, exp: historical,
      #    ensemble: r1i1p1, start_year: 1986, end_year: 2005}
      - {dataset: inmcm4, project: CMIP5, exp: historical, ensemble: r1i1p1,
         start_year: 1986, end_year: 2005}
      - {dataset: IPSL-CM5A-LR, project: CMIP5, exp: historical,
         ensemble: r1i1p1, start_year: 1986, end_year: 2005}
      - {dataset: IPSL-CM5A-MR, project: CMIP5, exp: historical,
         ensemble: r1i1p1, start_year: 1986, end_year: 2005}
      - {dataset: IPSL-CM5B-LR, project: CMIP5, exp: historical,
         ensemble: r1i1p1, start_year: 1986, end_year: 2005}
      - {dataset: MIROC4h, project: CMIP5, exp: historical, ensemble: r1i1p1,
         start_year: 1986, end_year: 2005}
      - {dataset: MIROC5, project: CMIP5, exp: historical, ensemble: r1i1p1,
         start_year: 1986, end_year: 2005}
      - {dataset: MIROC-ESM, project: CMIP5, exp: historical, ensemble: r1i1p1,
         start_year: 1986, end_year: 2005}
      - {dataset: MIROC-ESM-CHEM, project: CMIP5, exp: historical,
         ensemble: r1i1p1, start_year: 1986, end_year: 2005}
      - {dataset: MPI-ESM-LR, project: CMIP5, exp: historical, ensemble: r1i1p1,
         start_year: 1986, end_year: 2005}
      - {dataset: MPI-ESM-MR, project: CMIP5, exp: historical, ensemble: r1i1p1,
         start_year: 1986, end_year: 2005}
      - {dataset: MPI-ESM-P, project: CMIP5, exp: historical, ensemble: r1i1p1,
         start_year: 1986, end_year: 2005}
      - {dataset: MRI-CGCM3, project: CMIP5, exp: historical, ensemble: r1i1p1,
         start_year: 1986, end_year: 2005}
      - {dataset: NorESM1-M, project: CMIP5, exp: historical, ensemble: r1i1p1,
         start_year: 1986, end_year: 2005}
      - {dataset: NorESM1-ME, project: CMIP5, exp: historical, ensemble: r1i1p1,
         start_year: 1986, end_year: 2005}
    scripts:
      fig09-4:
        <<: *fig-9-2_and_9-4_settings
        plot_abs_diff: true
        plot_rel_diff: true

  # **********************************************************************
  # Flato et al. (2013) - IPCC AR5, chap. 9
  # similar to fig. 9.5
  # **********************************************************************
  # Difference of multi-model mean and reference data set (geographical
  # distribution, annual mean) + zonal averages of individual models
  # and multi-model mean (annual means).
  # **********************************************************************

  fig09-5a:
    description: differences of multi-model mean and reference dataset
    themes:
      - clouds
    realms:
      - atmos
    variables:
      swcre:
        preprocessor: clim
        reference_dataset: CERES-EBAF
        mip: Amon
        derive: true
    additional_datasets:
      - {dataset: CERES-EBAF, project: obs4mips, level: L3B, version: Ed2-7,
         start_year: 2001, end_year: 2010, tier: 1}
      - {dataset: ACCESS1-0, project: CMIP5, exp: historical, ensemble: r1i1p1,
         start_year: 1986, end_year: 2005}
      - {dataset: ACCESS1-3, project: CMIP5, exp: historical, ensemble: r1i1p1,
         start_year: 1986, end_year: 2005}
      - {dataset: bcc-csm1-1, project: CMIP5, exp: historical, ensemble: r1i1p1,
         start_year: 1986, end_year: 2005}
      - {dataset: bcc-csm1-1-m, project: CMIP5, exp: historical,
         ensemble: r1i1p1, start_year: 1986, end_year: 2005}
      - {dataset: BNU-ESM, project: CMIP5, exp: historical, ensemble: r1i1p1,
         start_year: 1986, end_year: 2005}
      - {dataset: CanESM2, project: CMIP5, exp: historical, ensemble: r1i1p1,
         start_year: 1986, end_year: 2005}
      - {dataset: CCSM4, project: CMIP5, exp: historical, ensemble: r1i1p1,
         start_year: 1986, end_year: 2005}
      - {dataset: CESM1-BGC, project: CMIP5, exp: historical, ensemble: r1i1p1,
         start_year: 1986, end_year: 2005}
      # - {dataset: CESM1-CAM5-1-FV, project: CMIP5, exp: historical,
      #    ensemble: r1i1p1, start_year: 1986, end_year: 2005}
      - {dataset: CESM1-CAM5, project: CMIP5, exp: historical, ensemble: r1i1p1,
         start_year: 1986, end_year: 2005}
      - {dataset: CESM1-FASTCHEM, project: CMIP5, exp: historical,
         ensemble: r1i1p1, start_year: 1986, end_year: 2005}
      - {dataset: CESM1-WACCM, project: CMIP5, exp: historical,
         ensemble: r1i1p1, start_year: 1986, end_year: 2005}
      - {dataset: CMCC-CESM, project: CMIP5, exp: historical, ensemble: r1i1p1,
         start_year: 1986, end_year: 2005}
      # - {dataset: CMCC-CM, project: CMIP5, exp: historical, ensemble: r1i1p1,
      #    start_year: 1986, end_year: 2005}
      # - {dataset: CMCC-CMS, project: CMIP5, exp: historical, ensemble: r1i1p1,
      #    start_year: 1986, end_year: 2005}
      # - {dataset: CNRM-CM5-2, project: CMIP5, exp: historical,
      #    ensemble: r1i1p1, start_year: 1986, end_year: 2005}
      - {dataset: CNRM-CM5, project: CMIP5, exp: historical, ensemble: r1i1p1,
         start_year: 1986, end_year: 2005}
      - {dataset: CSIRO-Mk3-6-0, project: CMIP5, exp: historical,
         ensemble: r1i1p1, start_year: 1986, end_year: 2005}
      # - {dataset: FGOALS-g2, project: CMIP5, exp: historical,
      #    ensemble: r1i1p1, start_year: 1986, end_year: 2005}
      - {dataset: GFDL-CM3, project: CMIP5, exp: historical, ensemble: r1i1p1,
         start_year: 1986, end_year: 2005}
      - {dataset: GFDL-ESM2G, project: CMIP5, exp: historical, ensemble: r1i1p1,
         start_year: 1986, end_year: 2005}
      - {dataset: GFDL-ESM2M, project: CMIP5, exp: historical, ensemble: r1i1p1,
         start_year: 1986, end_year: 2005}
      - {dataset: GISS-E2-H-CC, project: CMIP5, exp: historical,
         ensemble: r1i1p1, start_year: 1986, end_year: 2005}
      # - {dataset: GISS-E2-H, project: CMIP5, exp: historical,
      #    ensemble: r1i1p1, start_year: 1986, end_year: 2005}
      - {dataset: GISS-E2-R-CC, project: CMIP5, exp: historical,
         ensemble: r1i1p1, start_year: 1986, end_year: 2005}
      - {dataset: GISS-E2-R, project: CMIP5, exp: historical, ensemble: r1i1p1,
         start_year: 1986, end_year: 2005}
      # - {dataset: HadGEM2-CC, project: CMIP5, exp: historical,
      #    ensemble: r1i1p1, start_year: 1986, end_year: 2005}
      # - {dataset: HadGEM2-ES, project: CMIP5, exp: historical,
      #    ensemble: r1i1p1, start_year: 1986, end_year: 2005}
      - {dataset: inmcm4, project: CMIP5, exp: historical, ensemble: r1i1p1,
         start_year: 1986, end_year: 2005}
      - {dataset: IPSL-CM5A-LR, project: CMIP5, exp: historical,
         ensemble: r1i1p1, start_year: 1986, end_year: 2005}
      - {dataset: IPSL-CM5A-MR, project: CMIP5, exp: historical,
         ensemble: r1i1p1, start_year: 1986, end_year: 2005}
      - {dataset: IPSL-CM5B-LR, project: CMIP5, exp: historical,
         ensemble: r1i1p1, start_year: 1986, end_year: 2005}
      - {dataset: MIROC4h, project: CMIP5, exp: historical, ensemble: r1i1p1,
         start_year: 1986, end_year: 2005}
      - {dataset: MIROC5, project: CMIP5, exp: historical, ensemble: r1i1p1,
         start_year: 1986, end_year: 2005}
      - {dataset: MIROC-ESM, project: CMIP5, exp: historical, ensemble: r1i1p1,
         start_year: 1986, end_year: 2005}
      - {dataset: MIROC-ESM-CHEM, project: CMIP5, exp: historical,
         ensemble: r1i1p1, start_year: 1986, end_year: 2005}
      - {dataset: MPI-ESM-LR, project: CMIP5, exp: historical, ensemble: r1i1p1,
         start_year: 1986, end_year: 2005}
      - {dataset: MPI-ESM-MR, project: CMIP5, exp: historical, ensemble: r1i1p1,
         start_year: 1986, end_year: 2005}
      - {dataset: MPI-ESM-P, project: CMIP5, exp: historical, ensemble: r1i1p1,
         start_year: 1986, end_year: 2005}
      - {dataset: MRI-CGCM3, project: CMIP5, exp: historical, ensemble: r1i1p1,
         start_year: 1986, end_year: 2005}
      - {dataset: NorESM1-M, project: CMIP5, exp: historical, ensemble: r1i1p1,
         start_year: 1986, end_year: 2005}
      - {dataset: NorESM1-ME, project: CMIP5, exp: historical, ensemble: r1i1p1,
         start_year: 1986, end_year: 2005}
    scripts:
      fig09-5a: &fig-9-5_settings
        script: clouds/clouds_ipcc.ncl
        projection: Robinson
        colormap: WhiteBlueGreenYellowRed
        timemean: annualclim

  fig09-5b:
    description: differences of multi-model mean and reference dataset
    themes:
      - clouds
    realms:
      - atmos
    variables:
      lwcre:
        preprocessor: clim
        reference_dataset: CERES-EBAF
        mip: Amon
        derive: true
    additional_datasets:
      - {dataset: CERES-EBAF, project: obs4mips, level: L3B, version: Ed2-7,
         start_year: 2001, end_year: 2010, tier: 1}
      - {dataset: ACCESS1-0, project: CMIP5, exp: historical, ensemble: r1i1p1,
         start_year: 1986, end_year: 2005}
      - {dataset: ACCESS1-3, project: CMIP5, exp: historical, ensemble: r1i1p1,
         start_year: 1986, end_year: 2005}
      - {dataset: bcc-csm1-1, project: CMIP5, exp: historical, ensemble: r1i1p1,
         start_year: 1986, end_year: 2005}
      - {dataset: bcc-csm1-1-m, project: CMIP5, exp: historical,
         ensemble: r1i1p1, start_year: 1986, end_year: 2005}
      - {dataset: BNU-ESM, project: CMIP5, exp: historical, ensemble: r1i1p1,
         start_year: 1986, end_year: 2005}
      - {dataset: CanESM2, project: CMIP5, exp: historical, ensemble: r1i1p1,
         start_year: 1986, end_year: 2005}
      - {dataset: CCSM4, project: CMIP5, exp: historical, ensemble: r1i1p1,
         start_year: 1986, end_year: 2005}
      - {dataset: CESM1-BGC, project: CMIP5, exp: historical, ensemble: r1i1p1,
         start_year: 1986, end_year: 2005}
      # - {dataset: CESM1-CAM5-1-FV, project: CMIP5, exp: historical,
      #    ensemble: r1i1p1, start_year: 1986, end_year: 2005}
      - {dataset: CESM1-CAM5, project: CMIP5, exp: historical, ensemble: r1i1p1,
         start_year: 1986, end_year: 2005}
      - {dataset: CESM1-FASTCHEM, project: CMIP5, exp: historical,
         ensemble: r1i1p1, start_year: 1986, end_year: 2005}
      - {dataset: CESM1-WACCM, project: CMIP5, exp: historical,
         ensemble: r1i1p1, start_year: 1986, end_year: 2005}
      - {dataset: CMCC-CESM, project: CMIP5, exp: historical, ensemble: r1i1p1,
         start_year: 1986, end_year: 2005}
      # - {dataset: CMCC-CM, project: CMIP5, exp: historical, ensemble: r1i1p1,
      #    start_year: 1986, end_year: 2005}
      # - {dataset: CMCC-CMS, project: CMIP5, exp: historical, ensemble: r1i1p1,
      #    start_year: 1986, end_year: 2005}
      # - {dataset: CNRM-CM5-2, project: CMIP5, exp: historical,
      #    ensemble: r1i1p1, start_year: 1986, end_year: 2005}
      - {dataset: CNRM-CM5, project: CMIP5, exp: historical, ensemble: r1i1p1,
         start_year: 1986, end_year: 2005}
      - {dataset: CSIRO-Mk3-6-0, project: CMIP5, exp: historical,
         ensemble: r1i1p1, start_year: 1986, end_year: 2005}
      # - {dataset: FGOALS-g2, project: CMIP5, exp: historical,
      #    ensemble: r1i1p1, start_year: 1986, end_year: 2005}
      - {dataset: GFDL-CM3, project: CMIP5, exp: historical, ensemble: r1i1p1,
         start_year: 1986, end_year: 2005}
      - {dataset: GFDL-ESM2G, project: CMIP5, exp: historical, ensemble: r1i1p1,
         start_year: 1986, end_year: 2005}
      - {dataset: GFDL-ESM2M, project: CMIP5, exp: historical, ensemble: r1i1p1,
         start_year: 1986, end_year: 2005}
      - {dataset: GISS-E2-H-CC, project: CMIP5, exp: historical,
         ensemble: r1i1p1, start_year: 1986, end_year: 2005}
      # - {dataset: GISS-E2-H, project: CMIP5, exp: historical,
      #    ensemble: r1i1p1, start_year: 1986, end_year: 2005}
      - {dataset: GISS-E2-R-CC, project: CMIP5, exp: historical,
         ensemble: r1i1p1, start_year: 1986, end_year: 2005}
      - {dataset: GISS-E2-R, project: CMIP5, exp: historical, ensemble: r1i1p1,
         start_year: 1986, end_year: 2005}
      # - {dataset: HadGEM2-CC, project: CMIP5, exp: historical,
      #    ensemble: r1i1p1, start_year: 1986, end_year: 2005}
      # - {dataset: HadGEM2-ES, project: CMIP5, exp: historical,
      #    ensemble: r1i1p1, start_year: 1986, end_year: 2005}
      - {dataset: inmcm4, project: CMIP5, exp: historical, ensemble: r1i1p1,
         start_year: 1986, end_year: 2005}
      - {dataset: IPSL-CM5A-LR, project: CMIP5, exp: historical,
         ensemble: r1i1p1, start_year: 1986, end_year: 2005}
      - {dataset: IPSL-CM5A-MR, project: CMIP5, exp: historical,
         ensemble: r1i1p1, start_year: 1986, end_year: 2005}
      - {dataset: IPSL-CM5B-LR, project: CMIP5, exp: historical,
         ensemble: r1i1p1, start_year: 1986, end_year: 2005}
      - {dataset: MIROC4h, project: CMIP5, exp: historical, ensemble: r1i1p1,
         start_year: 1986, end_year: 2005}
      - {dataset: MIROC5, project: CMIP5, exp: historical, ensemble: r1i1p1,
         start_year: 1986, end_year: 2005}
      - {dataset: MIROC-ESM, project: CMIP5, exp: historical, ensemble: r1i1p1,
         start_year: 1986, end_year: 2005}
      - {dataset: MIROC-ESM-CHEM, project: CMIP5, exp: historical,
         ensemble: r1i1p1, start_year: 1986, end_year: 2005}
      - {dataset: MPI-ESM-LR, project: CMIP5, exp: historical, ensemble: r1i1p1,
         start_year: 1986, end_year: 2005}
      - {dataset: MPI-ESM-MR, project: CMIP5, exp: historical, ensemble: r1i1p1,
         start_year: 1986, end_year: 2005}
      - {dataset: MPI-ESM-P, project: CMIP5, exp: historical, ensemble: r1i1p1,
         start_year: 1986, end_year: 2005}
      - {dataset: MRI-CGCM3, project: CMIP5, exp: historical, ensemble: r1i1p1,
         start_year: 1986, end_year: 2005}
      - {dataset: NorESM1-M, project: CMIP5, exp: historical, ensemble: r1i1p1,
         start_year: 1986, end_year: 2005}
      - {dataset: NorESM1-ME, project: CMIP5, exp: historical, ensemble: r1i1p1,
         start_year: 1986, end_year: 2005}
    scripts:
      fig09-5b:
        <<: *fig-9-5_settings

  fig09-5c:
    description: differences of multi-model mean and reference dataset
    themes:
      - clouds
    realms:
      - atmos
    variables:
      netcre:
        preprocessor: clim
        reference_dataset: CERES-EBAF
        mip: Amon
        derive: true
    additional_datasets:
      - {dataset: CERES-EBAF, project: obs4mips, level: L3B, version: Ed2-7,
         start_year: 2001, end_year: 2010, tier: 1}
      - {dataset: ACCESS1-0, project: CMIP5, exp: historical, ensemble: r1i1p1,
         start_year: 1986, end_year: 2005}
      - {dataset: ACCESS1-3, project: CMIP5, exp: historical, ensemble: r1i1p1,
         start_year: 1986, end_year: 2005}
      - {dataset: bcc-csm1-1, project: CMIP5, exp: historical, ensemble: r1i1p1,
         start_year: 1986, end_year: 2005}
      - {dataset: bcc-csm1-1-m, project: CMIP5, exp: historical,
         ensemble: r1i1p1, start_year: 1986, end_year: 2005}
      - {dataset: BNU-ESM, project: CMIP5, exp: historical, ensemble: r1i1p1,
         start_year: 1986, end_year: 2005}
      - {dataset: CanESM2, project: CMIP5, exp: historical, ensemble: r1i1p1,
         start_year: 1986, end_year: 2005}
      - {dataset: CCSM4, project: CMIP5, exp: historical, ensemble: r1i1p1,
         start_year: 1986, end_year: 2005}
      - {dataset: CESM1-BGC, project: CMIP5, exp: historical, ensemble: r1i1p1,
         start_year: 1986, end_year: 2005}
      # - {dataset: CESM1-CAM5-1-FV, project: CMIP5, exp: historical,
      #    ensemble: r1i1p1, start_year: 1986, end_year: 2005}
      - {dataset: CESM1-CAM5, project: CMIP5, exp: historical, ensemble: r1i1p1,
         start_year: 1986, end_year: 2005}
      - {dataset: CESM1-FASTCHEM, project: CMIP5, exp: historical,
         ensemble: r1i1p1, start_year: 1986, end_year: 2005}
      - {dataset: CESM1-WACCM, project: CMIP5, exp: historical,
         ensemble: r1i1p1, start_year: 1986, end_year: 2005}
      - {dataset: CMCC-CESM, project: CMIP5, exp: historical, ensemble: r1i1p1,
         start_year: 1986, end_year: 2005}
      # - {dataset: CMCC-CM, project: CMIP5, exp: historical, ensemble: r1i1p1,
      #    start_year: 1986, end_year: 2005}
      # - {dataset: CMCC-CMS, project: CMIP5, exp: historical, ensemble: r1i1p1,
      #    start_year: 1986, end_year: 2005}
      # - {dataset: CNRM-CM5-2, project: CMIP5, exp: historical,
      #    ensemble: r1i1p1, start_year: 1986, end_year: 2005}
      - {dataset: CNRM-CM5, project: CMIP5, exp: historical, ensemble: r1i1p1,
         start_year: 1986, end_year: 2005}
      - {dataset: CSIRO-Mk3-6-0, project: CMIP5, exp: historical,
         ensemble: r1i1p1, start_year: 1986, end_year: 2005}
      # - {dataset: FGOALS-g2, project: CMIP5, exp: historical,
      #    ensemble: r1i1p1, start_year: 1986, end_year: 2005}
      - {dataset: GFDL-CM3, project: CMIP5, exp: historical, ensemble: r1i1p1,
         start_year: 1986, end_year: 2005}
      - {dataset: GFDL-ESM2G, project: CMIP5, exp: historical, ensemble: r1i1p1,
         start_year: 1986, end_year: 2005}
      - {dataset: GFDL-ESM2M, project: CMIP5, exp: historical, ensemble: r1i1p1,
         start_year: 1986, end_year: 2005}
      - {dataset: GISS-E2-H-CC, project: CMIP5, exp: historical,
         ensemble: r1i1p1, start_year: 1986, end_year: 2005}
      # - {dataset: GISS-E2-H, project: CMIP5, exp: historical,
      #    ensemble: r1i1p1, start_year: 1986, end_year: 2005}
      - {dataset: GISS-E2-R-CC, project: CMIP5, exp: historical,
         ensemble: r1i1p1, start_year: 1986, end_year: 2005}
      - {dataset: GISS-E2-R, project: CMIP5, exp: historical, ensemble: r1i1p1,
         start_year: 1986, end_year: 2005}
      # - {dataset: HadGEM2-CC, project: CMIP5, exp: historical,
      #    ensemble: r1i1p1, start_year: 1986, end_year: 2005}
      # - {dataset: HadGEM2-ES, project: CMIP5, exp: historical,
      #    ensemble: r1i1p1, start_year: 1986, end_year: 2005}
      - {dataset: inmcm4, project: CMIP5, exp: historical, ensemble: r1i1p1,
         start_year: 1986, end_year: 2005}
      - {dataset: IPSL-CM5A-LR, project: CMIP5, exp: historical,
         ensemble: r1i1p1, start_year: 1986, end_year: 2005}
      - {dataset: IPSL-CM5A-MR, project: CMIP5, exp: historical,
         ensemble: r1i1p1, start_year: 1986, end_year: 2005}
      - {dataset: IPSL-CM5B-LR, project: CMIP5, exp: historical,
         ensemble: r1i1p1, start_year: 1986, end_year: 2005}
      - {dataset: MIROC4h, project: CMIP5, exp: historical, ensemble: r1i1p1,
         start_year: 1986, end_year: 2005}
      - {dataset: MIROC5, project: CMIP5, exp: historical, ensemble: r1i1p1,
         start_year: 1986, end_year: 2005}
      - {dataset: MIROC-ESM, project: CMIP5, exp: historical, ensemble: r1i1p1,
         start_year: 1986, end_year: 2005}
      - {dataset: MIROC-ESM-CHEM, project: CMIP5, exp: historical,
         ensemble: r1i1p1, start_year: 1986, end_year: 2005}
      - {dataset: MPI-ESM-LR, project: CMIP5, exp: historical, ensemble: r1i1p1,
         start_year: 1986, end_year: 2005}
      - {dataset: MPI-ESM-MR, project: CMIP5, exp: historical, ensemble: r1i1p1,
         start_year: 1986, end_year: 2005}
      - {dataset: MPI-ESM-P, project: CMIP5, exp: historical, ensemble: r1i1p1,
         start_year: 1986, end_year: 2005}
      - {dataset: MRI-CGCM3, project: CMIP5, exp: historical, ensemble: r1i1p1,
         start_year: 1986, end_year: 2005}
      - {dataset: NorESM1-M, project: CMIP5, exp: historical, ensemble: r1i1p1,
         start_year: 1986, end_year: 2005}
      - {dataset: NorESM1-ME, project: CMIP5, exp: historical, ensemble: r1i1p1,
         start_year: 1986, end_year: 2005}
    scripts:
      fig09-5c:
        <<: *fig-9-5_settings


  # ***************************************************************************
  # Flato et al. (2013) - IPCC AR5, chap. 9
  # similar to fig. 9.6
  # ***************************************************************************
  # Centred pattern correlations between models and observations for
  # the annual mean climatology over the period 1980-1999.
  # ***************************************************************************

  fig09-6_tas:
    description: Calculate pattern correlation for tas
    variables:
      tas:
        preprocessor: regrid_4_5
        reference_dataset: ERA-Interim
        alternative_dataset: NCEP
        project: CMIP5
        exp: historical
        ensemble: r1i1p1
        mip: Amon
        start_year: 1980
        end_year: 1999
    additional_datasets:
      - &cmip3 {dataset: bccr_bcm2_0, project: CMIP3, mip: A1,
                modeling_realm: atm, exp: 20c3m, frequency: mo, ensemble: run1}
      - {<<: *cmip3, dataset: cccma_cgcm3_1}
      - {<<: *cmip3, dataset: cccma_cgcm3_1_t63}
      - {<<: *cmip3, dataset: csiro_mk3_0}
      # - {<<: *cmip3, dataset: gfdl_cm2_0}
      # - {<<: *cmip3, dataset: gfdl_cm2_1}
      - {<<: *cmip3, dataset: giss_aom}
      - {<<: *cmip3, dataset: giss_model_e_h}
      - {<<: *cmip3, dataset: giss_model_e_r}
      - {<<: *cmip3, dataset: iap_fgoals1_0_g}
      - {<<: *cmip3, dataset: ingv_echam4}
      - {<<: *cmip3, dataset: inmcm3_0}
      - {<<: *cmip3, dataset: ipsl_cm4}
      - {<<: *cmip3, dataset: miroc3_2_hires}
      - {<<: *cmip3, dataset: miroc3_2_medres}
      # - {<<: *cmip3, dataset: miub_echo_g}
      - {<<: *cmip3, dataset: mpi_echam5}
      # - {<<: *cmip3, dataset: mri_cgcm2_3_2a}
      - {<<: *cmip3, dataset: ncar_ccsm3_0}
      - {<<: *cmip3, dataset: ncar_pcm1}
      - {<<: *cmip3, dataset: ukmo_hadcm3}
      - {<<: *cmip3, dataset: ukmo_hadgem1}

      - {dataset: ACCESS1-0}
      - {dataset: ACCESS1-3}
      - {dataset: bcc-csm1-1}
      - {dataset: bcc-csm1-1-m}
      - {dataset: BNU-ESM}
      - {dataset: CanCM4}
      - {dataset: CanESM2}
      - {dataset: CCSM4}
      - {dataset: CESM1-BGC}
      - {dataset: CESM1-CAM5}
      - {dataset: CESM1-FASTCHEM}
      - {dataset: CESM1-WACCM}
      - {dataset: CMCC-CESM}
      - {dataset: CMCC-CM}
      - {dataset: CMCC-CMS}
      - {dataset: CNRM-CM5}
      - {dataset: CNRM-CM5-2}
      - {dataset: EC-EARTH}
      - {dataset: FIO-ESM}
      - {dataset: GFDL-CM2p1}
      - {dataset: GFDL-CM3}
      - {dataset: GFDL-ESM2G}
      - {dataset: GFDL-ESM2M}
      - {dataset: GISS-E2-H}
      - {dataset: GISS-E2-H-CC}
      - {dataset: GISS-E2-R}
      - {dataset: GISS-E2-R-CC}
      - {dataset: HadCM3}
      - {dataset: HadGEM2-AO}
      - {dataset: HadGEM2-CC}
      - {dataset: HadGEM2-ES}
      - {dataset: inmcm4}
      - {dataset: IPSL-CM5A-LR}
      - {dataset: IPSL-CM5A-MR}
      - {dataset: IPSL-CM5B-LR}
      - {dataset: MIROC-ESM}
      - {dataset: MIROC-ESM-CHEM}
      - {dataset: MIROC4h}
      - {dataset: MIROC5}
      - {dataset: MPI-ESM-LR}
      - {dataset: MPI-ESM-MR}
      - {dataset: MPI-ESM-P}
      - {dataset: MRI-CGCM3}
      - {dataset: MRI-ESM1}
      - {dataset: NorESM1-M}
      - {dataset: NorESM1-ME}
      - {dataset: ERA-Interim, project: OBS, type: reanaly, version: 1, tier: 3}
      - {dataset: NCEP, project: OBS, type: reanaly, version: 1, tier: 2}
    scripts:
      fig09-6_pattern_cor: &fig09_6_pattern_cor
        script: ipcc_ar5/ch09_fig09_6.ncl

  fig09-6_rlut:
    description: Calculate pattern correlation for all-sky longwave radiation
    variables:
      rlut:
        preprocessor: regrid_4_5
        reference_dataset: CERES-EBAF
        project: CMIP5
        exp: historical
        ensemble: r1i1p1
        mip: Amon
        start_year: 1980
        end_year: 1999
    additional_datasets:
      - {<<: *cmip3, dataset: bccr_bcm2_0}
      - {<<: *cmip3, dataset: cccma_cgcm3_1}
      - {<<: *cmip3, dataset: cccma_cgcm3_1_t63}
      - {<<: *cmip3, dataset: csiro_mk3_0}
      # - {<<: *cmip3, dataset: gfdl_cm2_0}
      # - {<<: *cmip3, dataset: gfdl_cm2_1}
      - {<<: *cmip3, dataset: giss_aom}
      - {<<: *cmip3, dataset: giss_model_e_h}
      - {<<: *cmip3, dataset: giss_model_e_r}
      - {<<: *cmip3, dataset: iap_fgoals1_0_g}
      - {<<: *cmip3, dataset: ingv_echam4}
      - {<<: *cmip3, dataset: inmcm3_0}
      - {<<: *cmip3, dataset: ipsl_cm4}
      - {<<: *cmip3, dataset: miroc3_2_hires}
      - {<<: *cmip3, dataset: miroc3_2_medres}
      # - {<<: *cmip3, dataset: miub_echo_g}
      - {<<: *cmip3, dataset: mpi_echam5}
      # - {<<: *cmip3, dataset: mri_cgcm2_3_2a}
      - {<<: *cmip3, dataset: ncar_ccsm3_0}
      - {<<: *cmip3, dataset: ncar_pcm1}
      - {<<: *cmip3, dataset: ukmo_hadcm3}
      - {<<: *cmip3, dataset: ukmo_hadgem1}

      - {dataset: ACCESS1-0}
      - {dataset: ACCESS1-3}
      - {dataset: bcc-csm1-1}
      - {dataset: bcc-csm1-1-m}
      - {dataset: BNU-ESM}
      - {dataset: CanCM4}
      - {dataset: CanESM2}
      - {dataset: CCSM4}
      - {dataset: CESM1-BGC}
      - {dataset: CESM1-CAM5}
      - {dataset: CESM1-FASTCHEM}
      - {dataset: CESM1-WACCM}
      - {dataset: CMCC-CESM}
      - {dataset: CMCC-CM}
      - {dataset: CMCC-CMS}
      - {dataset: CNRM-CM5}
      - {dataset: CNRM-CM5-2}
      - {dataset: FIO-ESM}
      - {dataset: GFDL-CM2p1}
      - {dataset: GFDL-CM3}
      - {dataset: GFDL-ESM2G}
      - {dataset: GFDL-ESM2M}
      - {dataset: GISS-E2-H}
      - {dataset: GISS-E2-H-CC}
      - {dataset: GISS-E2-R}
      - {dataset: GISS-E2-R-CC}
      - {dataset: HadCM3}
      - {dataset: HadGEM2-AO}
      - {dataset: HadGEM2-CC}
      - {dataset: HadGEM2-ES}
      - {dataset: inmcm4}
      - {dataset: IPSL-CM5A-LR}
      - {dataset: IPSL-CM5A-MR}
      - {dataset: IPSL-CM5B-LR}
      - {dataset: MIROC-ESM}
      - {dataset: MIROC-ESM-CHEM}
      - {dataset: MIROC4h}
      - {dataset: MIROC5}
      - {dataset: MPI-ESM-LR}
      - {dataset: MPI-ESM-MR}
      - {dataset: MPI-ESM-P}
      - {dataset: MRI-CGCM3}
      - {dataset: MRI-ESM1}
      - {dataset: NorESM1-M}
      - {dataset: NorESM1-ME}

      - {dataset: CERES-EBAF, project: obs4mips, level: L3B, version: Ed2-7,
         tier: 1, start_year: 2003, end_year: 2011}
    scripts:
      fig09-6_pattern_cor:
        <<: *fig09_6_pattern_cor

  fig09-6_pr:
    description: Calculate pattern correlation for precipitation
    variables:
      pr:
        preprocessor: regrid_4_5
        reference_dataset: GPCP-SG
        alternative_dataset: GHCN
        project: CMIP5
        exp: historical
        ensemble: r1i1p1
        mip: Amon
        start_year: 1980
        end_year: 1999
    additional_datasets:
      - {<<: *cmip3, dataset: bccr_bcm2_0}
      - {<<: *cmip3, dataset: cccma_cgcm3_1}
      - {<<: *cmip3, dataset: cccma_cgcm3_1_t63}
      - {<<: *cmip3, dataset: csiro_mk3_0}
      # - {<<: *cmip3, dataset: gfdl_cm2_0}
      # - {<<: *cmip3, dataset: gfdl_cm2_1}
      - {<<: *cmip3, dataset: giss_aom}
      - {<<: *cmip3, dataset: giss_model_e_h}
      - {<<: *cmip3, dataset: giss_model_e_r}
      - {<<: *cmip3, dataset: iap_fgoals1_0_g}
      - {<<: *cmip3, dataset: ingv_echam4}
      - {<<: *cmip3, dataset: inmcm3_0}
      - {<<: *cmip3, dataset: ipsl_cm4}
      - {<<: *cmip3, dataset: miroc3_2_hires}
      - {<<: *cmip3, dataset: miroc3_2_medres}
      # - {<<: *cmip3, dataset: miub_echo_g}
      - {<<: *cmip3, dataset: mpi_echam5}
      # - {<<: *cmip3, dataset: mri_cgcm2_3_2a}
      - {<<: *cmip3, dataset: ncar_ccsm3_0}
      - {<<: *cmip3, dataset: ncar_pcm1}
      - {<<: *cmip3, dataset: ukmo_hadcm3}
      - {<<: *cmip3, dataset: ukmo_hadgem1}

      - {dataset: ACCESS1-0}
      - {dataset: ACCESS1-3}
      - {dataset: bcc-csm1-1}
      - {dataset: bcc-csm1-1-m}
      - {dataset: BNU-ESM}
      - {dataset: CanCM4}
      - {dataset: CanESM2}
      - {dataset: CCSM4}
      - {dataset: CESM1-BGC}
      - {dataset: CESM1-CAM5}
      - {dataset: CESM1-FASTCHEM}
      - {dataset: CESM1-WACCM}
      - {dataset: CMCC-CESM}
      - {dataset: CMCC-CM}
      - {dataset: CMCC-CMS}
      - {dataset: CNRM-CM5}
      - {dataset: CNRM-CM5-2}
      - {dataset: EC-EARTH}
      - {dataset: FIO-ESM}
      - {dataset: GFDL-CM2p1}
      - {dataset: GFDL-CM3}
      - {dataset: GFDL-ESM2G}
      - {dataset: GFDL-ESM2M}
      - {dataset: GISS-E2-H}
      - {dataset: GISS-E2-H-CC}
      - {dataset: GISS-E2-R}
      - {dataset: GISS-E2-R-CC}
      - {dataset: HadCM3}
      - {dataset: HadGEM2-AO}
      - {dataset: HadGEM2-CC}
      - {dataset: HadGEM2-ES}
      - {dataset: inmcm4}
      - {dataset: IPSL-CM5A-LR}
      - {dataset: IPSL-CM5A-MR}
      - {dataset: IPSL-CM5B-LR}
      - {dataset: MIROC-ESM}
      - {dataset: MIROC-ESM-CHEM}
      - {dataset: MIROC4h}
      - {dataset: MIROC5}
      - {dataset: MPI-ESM-LR}
      - {dataset: MPI-ESM-MR}
      - {dataset: MPI-ESM-P}
      - {dataset: MRI-CGCM3}
      - {dataset: MRI-ESM1}
      - {dataset: NorESM1-M}
      - {dataset: NorESM1-ME}

      - {dataset: GPCP-SG, project: obs4mips, level: L3, version: v2.2, tier: 1}
      - {dataset: GHCN, project: OBS, type: ground, version: 1, tier: 2}
    scripts:
      fig09-6_pattern_cor:
        <<: *fig09_6_pattern_cor

  fig09-6_swcre:
    description: Calc pattern correlation for shortwave cloud radiative effect
    variables:
      swcre:
        preprocessor: regrid_4_5
        reference_dataset: CERES-EBAF
        project: CMIP5
        exp: historical
        ensemble: r1i1p1
        mip: Amon
        start_year: 1980
        end_year: 1999
        derive: true
        force_derivation: false
    additional_datasets:
      - {<<: *cmip3, dataset: bccr_bcm2_0}
      # - {<<: *cmip3, dataset: cccma_cgcm3_1}
      - {<<: *cmip3, dataset: cccma_cgcm3_1_t63}
      - {<<: *cmip3, dataset: csiro_mk3_0}
      # - {<<: *cmip3, dataset: gfdl_cm2_0}
      # - {<<: *cmip3, dataset: gfdl_cm2_1}
      - {<<: *cmip3, dataset: giss_aom}
      - {<<: *cmip3, dataset: giss_model_e_h}
      - {<<: *cmip3, dataset: giss_model_e_r}
      - {<<: *cmip3, dataset: iap_fgoals1_0_g}
      - {<<: *cmip3, dataset: ingv_echam4}
      - {<<: *cmip3, dataset: inmcm3_0}
      - {<<: *cmip3, dataset: ipsl_cm4}
      - {<<: *cmip3, dataset: miroc3_2_hires}
      - {<<: *cmip3, dataset: miroc3_2_medres}
      - {<<: *cmip3, dataset: miub_echo_g}
      - {<<: *cmip3, dataset: mpi_echam5}
      # - {<<: *cmip3, dataset: mri_cgcm2_3_2a}
      - {<<: *cmip3, dataset: ncar_ccsm3_0}
      - {<<: *cmip3, dataset: ncar_pcm1}
      - {<<: *cmip3, dataset: ukmo_hadcm3}
      - {<<: *cmip3, dataset: ukmo_hadgem1}

      - {dataset: ACCESS1-0}
      - {dataset: ACCESS1-3}
      - {dataset: bcc-csm1-1}
      - {dataset: bcc-csm1-1-m}
      - {dataset: BNU-ESM}
      - {dataset: CanESM2}
      - {dataset: CCSM4}
      - {dataset: CESM1-BGC}
      - {dataset: CESM1-CAM5}
      - {dataset: CESM1-FASTCHEM}
      - {dataset: CESM1-WACCM}
      - {dataset: CMCC-CESM}
      - {dataset: CMCC-CM}
      - {dataset: CNRM-CM5}
      - {dataset: CNRM-CM5-2}
      - {dataset: FGOALS-g2}
      - {dataset: FIO-ESM}
      - {dataset: GFDL-CM3}
      - {dataset: GFDL-ESM2G}
      - {dataset: GFDL-ESM2M}
      - {dataset: GISS-E2-H}
      - {dataset: GISS-E2-H-CC}
      - {dataset: GISS-E2-R}
      - {dataset: GISS-E2-R-CC}
      - {dataset: HadCM3}
      - {dataset: HadGEM2-AO}
      - {dataset: HadGEM2-CC}
      - {dataset: HadGEM2-ES}
      - {dataset: inmcm4}
      - {dataset: IPSL-CM5A-LR}
      - {dataset: IPSL-CM5A-MR}
      - {dataset: IPSL-CM5B-LR}
      - {dataset: MIROC-ESM}
      - {dataset: MIROC-ESM-CHEM}
      - {dataset: MIROC4h}
      - {dataset: MIROC5}
      - {dataset: MPI-ESM-LR}
      - {dataset: MPI-ESM-MR}
      - {dataset: MPI-ESM-P}
      - {dataset: MRI-CGCM3}
      - {dataset: MRI-ESM1}
      - {dataset: NorESM1-M}
      - {dataset: NorESM1-ME}

      - {dataset: CERES-EBAF, project: obs4mips, level: L3B, version: Ed2-7,
         tier: 1, start_year: 2003, end_year: 2011}
    scripts:
      fig09-6_pattern_cor:
        <<: *fig09_6_pattern_cor

  ### COLLECT CORRELATIONS AND PLOT ###########################################
  fig09-6_cor_collect:
    description: Wrapper to collect and plot previously calculated correlations
    scripts:
      fig09-6_cor_collect:
        script: ipcc_ar5/ch09_fig09_6_collect.ncl
        ancestors: ['*/fig09-6_pattern_cor']
        diag_order: ['fig09-6_tas', 'fig09-6_rlut',
                     'fig09-6_pr', 'fig09-6_swcre']


  # **********************************************************************
  # Flato et al. (2013) - IPCC AR5, chap. 9
  # similar to fig. 9.8
  # **********************************************************************
  # Time series of anomalies of annual and global surface temperature
  # **********************************************************************

  fig09-8:
    description: IPCC AR5 Ch. 9, Fig. 9.8 (near-surface temperature)
    themes:
      - phys
    realms:
      - atmos
    variables:
      tas:
        preprocessor: clim_ref
        reference_dataset: HadCRUT4
        mip: Amon
        project: CMIP5
        exp: [historical, rcp45]
        ensemble: r1i1p1
        start_year: 1870
        end_year: 2017
    additional_datasets:
      - {dataset: ACCESS1-0}
      - {dataset: ACCESS1-3}
      # Historical data end year is 2012, not 2005 (overlaps with RCP4.5)
      # - {dataset: bcc-csm1-1}
      # Historical data end year is 2012, not 2005 (overlaps with RCP4.5)
      # - {dataset: bcc-csm1-1-m}
      - {dataset: BNU-ESM}
      # - {dataset: CanCM4}
      # - {dataset: CanESM2}
      # rcp starts with year 2005 - not 2006
      # - {dataset: CCSM4}
      - {dataset: CESM1-BGC}
      - {dataset: CESM1-CAM5}
      # - {dataset: CESM1-CAM5-1-FV2}
      # no rcp45 at DKRZ
      # - {dataset: CESM1-FASTCHEM}
      # no historival and rcp45 from the same exp
      # - {dataset: CESM1-WACCM}
      # no rcp45 at DKRZ
      # - {dataset: CMCC-CESM}
      - {dataset: CMCC-CM}
      - {dataset: CMCC-CMS}
      # no rcp45 at DKRZ
      # - {dataset: CNRM-CM5}
      # no rcp45 at DKRZ
      # - {dataset: CNRM-CM5-2}
      - {dataset: CSIRO-Mk3-6-0}
      # - {dataset: EC-EARTH, ensemble: r6i1p1}
      # - {dataset: FGOALS-g2}
      # - {dataset: FGOALS-s2}
      - {dataset: FIO-ESM}
      # Historical data end year is 2040, not 2005 (overlaps with RCP4.5)
      # - {dataset: GFDL-CM2p1}
      - {dataset: GFDL-CM3}
      - {dataset: GFDL-ESM2G}
      - {dataset: GFDL-ESM2M}
      - {dataset: GISS-E2-H, ensemble: r1i1p2}
      # Historical data end year is 2010, not 2005 (overlaps with RCP4.5)
      # - {dataset: GISS-E2-H-CC}
      - {dataset: GISS-E2-R, ensemble: r1i1p2}
      # Historical data end year is 2010, not 2005 (overlaps with RCP4.5)
      # - {dataset: GISS-E2-R-CC}
      - {dataset: HadCM3}
      - {dataset: HadGEM2-AO}
      # dataset ends November 2005
      # - {dataset: HadGEM2-CC}
      # dataset ends November 2005
      # - {dataset: HadGEM2-ES}
      - {dataset: inmcm4}
      - {dataset: IPSL-CM5A-LR}
      - {dataset: IPSL-CM5A-MR}
      - {dataset: IPSL-CM5B-LR}
      # - {dataset: MIROC4h}
      # Historical data end year is 2012, not 2005 (overlaps with RCP4.5)
      # - {dataset: MIROC5}
      - {dataset: MIROC-ESM}
      - {dataset: MIROC-ESM-CHEM}
      - {dataset: MPI-ESM-LR}
      - {dataset: MPI-ESM-MR}
      # no rcp45 at DKRZ
      # - {dataset: MPI-ESM-P}
      - {dataset: MRI-CGCM3}
      # no rcp45 at DKRZ
      # - {dataset: MRI-ESM1}
      - {dataset: NorESM1-M}
      - {dataset: NorESM1-ME}
      - {dataset: HadCRUT4, project: OBS, type: ground, version: 1,
         start_year: 1870, end_year: 2017, tier: 2}
    scripts:
      fig09-8:
        script: ipcc_ar5/tsline.ncl
        time_avg: "yearly"
        ts_anomaly: "anom"
        ref_start: 1961
        ref_end: 1990
        ref_mask: True
        plot_units: "degC"
        y_min: -1.2
        y_max: 1.5
        volcanoes: True
        styleset: CMIP5       # Plot style

  # **********************************************************************
  # Flato et al. (2013) - IPCC AR5, chap. 9
  # similar to fig. 9.14
  # **********************************************************************
  # SST zonal mean and equatorial, multi model mean
  # **********************************************************************

  fig09-14:
    description: |
      IPCC AR5 Ch. 9, Fig. 9.14 (sst error, zonal mean and equatorial)
    themes:
      - phys
    realms:
      - ocean
    variables:
      tos_zm: &fig09_14_settings
        project: CMIP5
        exp: historical
        ensemble: r1i1p1
        mip: Omon
        short_name: tos
        preprocessor: zonal_mean
        reference_dataset: HadISST
        start_year: 1979
        end_year: 1999
      tos_eq:
        <<: *fig09_14_settings
        preprocessor: equatorial
    additional_datasets:
      - {dataset: HadISST, project: OBS, type: reanaly, version: 1, tier: 2}
      - {dataset: ACCESS1-0}
      - {dataset: ACCESS1-3}
      - {dataset: bcc-csm1-1}
      - {dataset: bcc-csm1-1-m}
      - {dataset: CanCM4}
      - {dataset: CanESM2}
      - {dataset: CCSM4}
      - {dataset: CESM1-BGC}
      - {dataset: CESM1-CAM5-1-FV2}
      - {dataset: CESM1-FASTCHEM}
      - {dataset: CESM1-WACCM}
      - {dataset: CMCC-CESM}
      - {dataset: CMCC-CM}
      - {dataset: CMCC-CMS}
      - {dataset: CNRM-CM5}
      - {dataset: CSIRO-Mk3-6-0}
      - {dataset: EC-EARTH}
      - {dataset: FGOALS-g2}
      - {dataset: FIO-ESM}
      - {dataset: GFDL-CM2p1}
      - {dataset: GFDL-CM3}
      - {dataset: GFDL-ESM2G}
      - {dataset: GFDL-ESM2M}
      - {dataset: GISS-E2-H}
      - {dataset: GISS-E2-R}
      - {dataset: HadCM3}
      - {dataset: HadGEM2-AO}
      - {dataset: HadGEM2-CC}
      - {dataset: HadGEM2-ES}
      - {dataset: IPSL-CM5A-LR}
      - {dataset: IPSL-CM5A-MR}
      - {dataset: IPSL-CM5B-LR}
      - {dataset: MIROC5}
      - {dataset: MPI-ESM-LR}
      - {dataset: MPI-ESM-MR}
      - {dataset: MPI-ESM-P}
      - {dataset: NorESM1-M}
      - {dataset: NorESM1-ME}
    scripts:
      fig09-14:
        script: ipcc_ar5/ch09_fig09_14.py

  # ***********************************************************************
  # Flato et al. (2013) - IPCC AR5, chap. 9
  # similar to fig. 9.24
  # ***********************************************************************
  # 9.24a/b: time series of Arctic and Antarctic sea ice extent
  # 9.24c/d: trend distribution of September/February Arctic/Antarctic
  #          sea ice extent
  # ***********************************************************************

  fig09-24:
    description: timeseries and trend distributions of sea ice extent
    themes:
      - seaIce
    realms:
      - seaIce
    variables:
      sic:
        mip: OImon
        project: CMIP5
        exp: historical
        ensemble: r1i1p1
        start_year: 1960
        end_year: 2005
        additional_datasets:
          - {dataset: HadISST, project: OBS, type: reanaly, version: 1, tier: 2}
      areacello:
        mip: fx
        project: CMIP5
        exp: historical
        ensemble: r0i0p0
        start_year: 1960
        end_year: 2005
    additional_datasets:
      - {dataset: ACCESS1-0}
      - {dataset: ACCESS1-3}
      - {dataset: bcc-csm1-1}
      - {dataset: bcc-csm1-1-m}
      - {dataset: CanESM2}
      - {dataset: CCSM4}
      - {dataset: CESM1-CAM5}
      - {dataset: CNRM-CM5}
      - {dataset: CSIRO-Mk3-6-0}
      - {dataset: FGOALS-g2}
      - {dataset: GFDL-CM3}
      - {dataset: GFDL-ESM2G}
      - {dataset: GFDL-ESM2M}
      - {dataset: inmcm4}
      - {dataset: IPSL-CM5A-LR}
      - {dataset: IPSL-CM5A-MR}
      - {dataset: IPSL-CM5B-LR}
      - {dataset: MIROC5}
      - {dataset: MIROC-ESM}
      - {dataset: MIROC-ESM-CHEM}
      - {dataset: MPI-ESM-LR}
      - {dataset: MPI-ESM-MR}
      - {dataset: MRI-CGCM3}
      - {dataset: MRI-ESM1}
      - {dataset: NorESM1-M}
      - {dataset: NorESM1-ME}
    scripts:
      fig09-24a:
        script: seaice/seaice_tsline.ncl
        # "Arctic" or "Antarctic"; entire hemisphere will be evaluated
        region: "Arctic"
        # A = annual mean, 3 = March, 9 = September
        month: "9"
        # "CMIP5", "DEFAULT"
        styleset: "CMIP5"
        # Plot multi-model mean & std dev
        multi_model_mean: true
        # Create legend label for each individual ensemble member
        EMs_in_lg: false
        # Fill polar hole in data with sic = 1.
        fill_pole_hole: true
      fig09-24b:
        script: seaice/seaice_tsline.ncl
        # "Arctic" or "Antarctic"; entire hemisphere will be evaluated
        region: "Antarctic"
        # A = annual mean, 3 = March, 9 = September
        month: "3"
        # "CMIP5", "DEFAULT"
        styleset: "CMIP5"
        # Plot multi-model mean & std dev
        multi_model_mean: true
        # Create legend label for each individual ensemble member
        EMs_in_lg: false
        # Fill polar hole in data with sic = 1.
        fill_pole_hole: false
      fig09-24c:
        script: seaice/seaice_trends.ncl
        # "Arctic" or "Antarctic"; entire hemisphere will be evaluated
        region: "Arctic"
        # A = annual mean, 3 = March, 9 = September
        month: "9"
        # Fill polar hole in data with sic = 1.
        fill_pole_hole: true
      fig09-24d:
        script: seaice/seaice_trends.ncl
        # "Arctic" or "Antarctic"; entire hemisphere will be evaluated
        region: "Antarctic"
        # A = annual mean, 3 = March, 9 = September
        month: "2"

  # **********************************************************************
  # Flato et al. (2013) - IPCC AR5, chap. 9
  # similar to fig. 9.26
  # **********************************************************************
  # Ensemble-mean global ocean carbon uptake (top) and global land
  # carbon uptake (bottom) in the CMIP5 ESMs for the historical period
  # 1901-2005.
  # **********************************************************************

  fig09-26top:
    variables:
      fgco2: &fgco2_settings
        preprocessor: sea_fraction_weighting
        project: CMIP5
        mip: Omon
        exp: historical
        ensemble: r1i1p1
        start_year: 1901
        end_year: 2005
        reference_dataset: JMA-TRANSCOM
        plot_units: PgC y-1
        additional_datasets:
          # - {dataset: JMA-TRANSCOM, project: OBS, type: reanaly, version: 2018, tier: 3, start_year: 1986, end_year: 2005}
          - {dataset: CanESM2}
          - {dataset: CESM1-BGC}
          - {dataset: GFDL-ESM2G}
          - {dataset: GFDL-ESM2M}
          - {dataset: HadGEM2-CC}
          - {dataset: HadGEM2-ES}
          - {dataset: inmcm4}
          - {dataset: IPSL-CM5A-LR}
          - {dataset: IPSL-CM5A-MR}
          - {dataset: IPSL-CM5B-LR}
          - {dataset: MIROC-ESM}
          - {dataset: MIROC-ESM-CHEM}
          - {dataset: MPI-ESM-LR}
          - {dataset: MPI-ESM-MR}
          - {dataset: NorESM1-ME}
      fgco2_GCP:
        <<: *fgco2_settings
        preprocessor: default
        short_name: fgco2
        additional_datasets:
          - {dataset: GCP, project: OBS, type: reanaly, version: 2018, tier: 2, start_year: 1959, end_year: 2005, frequency: yr}
    scripts:
      main_global: &fig09_26_settings
        script: carbon_cycle/main.ncl
        styleset: CMIP5
        region: global
        legend_year_outside: false
        legend_outside: false
        sort: true
        anav_month: true
        seasonal_cycle_plot: false
        errorbar_plot: false
        mean_IAV_plot: false
        evolution_plot: true
        evolution_plot_volcanoes: false
        evolution_plot_anomaly: false
        evolution_plot_ref_dataset: GCP

  fig09-26bottom:
    variables:
      nbp:
        <<: *fgco2_settings
        preprocessor: land_fraction_weighting
        mip: Lmon
        additional_datasets: &nbp_datasets
          - {dataset: GCP, project: OBS, type: reanaly, version: 2018, tier: 2, start_year: 1959, end_year: 2005, frequency: yr}
          - {dataset: JMA-TRANSCOM, project: OBS, type: reanaly, version: 2018, tier: 3, start_year: 1986, end_year: 2005}
          - {dataset: BNU-ESM}
          - {dataset: CanESM2}
          - {dataset: CESM1-BGC}
          - {dataset: GFDL-ESM2G}
          - {dataset: GFDL-ESM2M}
          - {dataset: HadGEM2-CC}
          - {dataset: HadGEM2-ES}
          - {dataset: inmcm4}
          - {dataset: IPSL-CM5A-LR}
          - {dataset: IPSL-CM5A-MR}
          - {dataset: IPSL-CM5B-LR}
          - {dataset: MIROC-ESM}
          - {dataset: MIROC-ESM-CHEM}
          - {dataset: MPI-ESM-LR}
          - {dataset: MPI-ESM-MR}
          - {dataset: NorESM1-ME}
    scripts:
      main_global:
        <<: *fig09_26_settings


  # **********************************************************************
  # Flato et al. (2013) - IPCC AR5, chap. 9
  # similar to fig. 9.27
  # **********************************************************************
  # Simulation of global mean (a) atmosphere-ocean CO2 fluxes (fgCO2)
  # and (b) net atmosphere-land CO2 fluxes (NBP), by ESMs for the
  # period 1986-2005.
  # **********************************************************************

  fig09-27top:
    variables:
      fgco2:
        <<: *fgco2_settings
        start_year: 1986
      fgco2_GCP:
        <<: *fgco2_settings
        preprocessor: default
        short_name: fgco2
        additional_datasets:
          - {dataset: GCP, project: OBS, type: reanaly, version: 2018, tier: 2, start_year: 1986, end_year: 2005, frequency: yr}
    scripts:
      main_global: &fig09_27_settings
        <<: *fig09_26_settings
        errorbar_plot: true
        evolution_plot: false

  fig09-27bottom:
    variables:
      nbp:
        <<: *fgco2_settings
        preprocessor: default
        mip: Lmon
        start_year: 1986
        additional_datasets: *nbp_datasets
    scripts:
      main_global:
        <<: *fig09_27_settings


  # **********************************************************************
  # Flato et al. (2013) - IPCC AR5, chap. 9
  # similar to fig. 9.42
  # **********************************************************************
  #
  # **********************************************************************

  ecs_cmip5:
    description: Calculate ECS for CMIP5 models.
    themes:
      - phys
    realms:
      - atmos
    variables:
      tas_rtnt: &ecs_settings
        short_name: tas
        preprocessor: spatial_mean
        project: CMIP5
        ensemble: r1i1p1
        mip: Amon
        additional_datasets: &datasets_cmip5_rtnt
          - {dataset: ACCESS1-0,     exp: piControl,   start_year:  300, end_year:  449}
          - {dataset: ACCESS1-0,     exp: abrupt4xCO2, start_year:  300, end_year:  449}
          - {dataset: bcc-csm1-1,    exp: piControl,   start_year:  160, end_year:  309}
          - {dataset: bcc-csm1-1,    exp: abrupt4xCO2, start_year:  160, end_year:  309}
          - {dataset: bcc-csm1-1-m,  exp: piControl,   start_year:  240, end_year:  389}
          - {dataset: bcc-csm1-1-m,  exp: abrupt4xCO2, start_year:  240, end_year:  389}
          - {dataset: CanESM2,       exp: piControl,   start_year: 2321, end_year: 2470}
          - {dataset: CanESM2,       exp: abrupt4xCO2, start_year: 1850, end_year: 1999}
          # Wrong start year for piControl? (branch_time = 2.)
          - {dataset: CCSM4,         exp: piControl,   start_year:  250, end_year:  399}
          - {dataset: CCSM4,         exp: abrupt4xCO2, start_year: 1850, end_year: 1999}
          - {dataset: CNRM-CM5,      exp: piControl,   start_year: 1850, end_year: 1999}
          - {dataset: CNRM-CM5,      exp: abrupt4xCO2, start_year: 1850, end_year: 1999}
          - {dataset: CSIRO-Mk3-6-0, exp: piControl,   start_year:  104, end_year:  253}
          - {dataset: CSIRO-Mk3-6-0, exp: abrupt4xCO2, start_year:    1, end_year:  150}
          - {dataset: GFDL-CM3,      exp: piControl,   start_year:    1, end_year:  150}
          - {dataset: GFDL-CM3,      exp: abrupt4xCO2, start_year:    1, end_year:  150}
          - {dataset: GFDL-ESM2G,    exp: piControl,   start_year:    1, end_year:  150}
          - {dataset: GFDL-ESM2G,    exp: abrupt4xCO2, start_year:    1, end_year:  150}
          - {dataset: GFDL-ESM2M,    exp: piControl,   start_year:    1, end_year:  150}
          - {dataset: GFDL-ESM2M,    exp: abrupt4xCO2, start_year:    1, end_year:  150}
          - {dataset: GISS-E2-H,     exp: piControl,   start_year: 2660, end_year: 2809}
          - {dataset: GISS-E2-H,     exp: abrupt4xCO2, start_year: 1850, end_year: 1999}
          - {dataset: GISS-E2-R,     exp: piControl,   start_year: 4200, end_year: 4349}
          - {dataset: GISS-E2-R,     exp: abrupt4xCO2, start_year: 1850, end_year: 1999}
          # Experiments start at 1859-12-01
          - {dataset: HadGEM2-ES,    exp: piControl,   start_year: 1860, end_year: 2009}
          - {dataset: HadGEM2-ES,    exp: abrupt4xCO2, start_year: 1860, end_year: 2009}
          - {dataset: inmcm4,        exp: piControl,   start_year: 2090, end_year: 2239}
          - {dataset: inmcm4,        exp: abrupt4xCO2, start_year: 2090, end_year: 2239}
          - {dataset: IPSL-CM5B-LR,  exp: piControl,   start_year: 1850, end_year: 1999}
          - {dataset: IPSL-CM5B-LR,  exp: abrupt4xCO2, start_year: 1850, end_year: 1999}
          - {dataset: MIROC5,        exp: piControl,   start_year: 2100, end_year: 2249}
          - {dataset: MIROC5,        exp: abrupt4xCO2, start_year: 2100, end_year: 2249}
          - {dataset: MIROC-ESM,     exp: piControl,   start_year: 1880, end_year: 2029}
          - {dataset: MIROC-ESM,     exp: abrupt4xCO2, start_year:    1, end_year:  150}
          - {dataset: MPI-ESM-LR,    exp: piControl,   start_year: 1880, end_year: 2029}
          - {dataset: MPI-ESM-LR,    exp: abrupt4xCO2, start_year: 1850, end_year: 1999}
          - {dataset: MPI-ESM-P,     exp: piControl,   start_year: 1866, end_year: 2015}
          - {dataset: MPI-ESM-P,     exp: abrupt4xCO2, start_year: 1850, end_year: 1999}
          - {dataset: MRI-CGCM3,     exp: piControl,   start_year: 1891, end_year: 2040}
          - {dataset: MRI-CGCM3,     exp: abrupt4xCO2, start_year: 1851, end_year: 2000}
          - {dataset: NorESM1-M,     exp: piControl,   start_year:  700, end_year:  849}
          - {dataset: NorESM1-M,     exp: abrupt4xCO2, start_year:    1, end_year:  150}
      tas_rtmt:
        <<: *ecs_settings
        additional_datasets: &datasets_cmip5_rtmt
          - {dataset: IPSL-CM5A-LR,  exp: piControl,   start_year: 1850, end_year: 1999}
          - {dataset: IPSL-CM5A-LR,  exp: abrupt4xCO2, start_year: 1850, end_year: 1999}
      rtnt:
        <<: *ecs_settings
        short_name: rtnt
        derive: true
        additional_datasets: *datasets_cmip5_rtnt
      rtmt:
        <<: *ecs_settings
        short_name: rtmt
        additional_datasets: *datasets_cmip5_rtmt
    scripts:
      ecs: &ecs_script
        script: climate_metrics/ecs.py

  tcr_cmip5:
    description: Calculate TCR for CMIP5 models.
    themes:
      - phys
    realms:
      - atmos
    variables:
      1pctCO2: &tcr_settings
        short_name: tas
        preprocessor: spatial_mean
        project: CMIP5
        ensemble: r1i1p1
        exp: 1pctCO2
        mip: Amon
        additional_datasets:
          - {dataset: ACCESS1-0,     start_year:  300, end_year:  439}
          - {dataset: bcc-csm1-1,    start_year:  160, end_year:  299}
          - {dataset: bcc-csm1-1-m,  start_year:  240, end_year:  379}
          - {dataset: CanESM2,       start_year: 1850, end_year: 1989}
          - {dataset: CCSM4,         start_year: 1850, end_year: 1989}
          - {dataset: CNRM-CM5,      start_year: 1850, end_year: 1989}
          - {dataset: CSIRO-Mk3-6-0, start_year:    1, end_year:  140}
          - {dataset: GFDL-CM3,      start_year:    1, end_year:  140}
          - {dataset: GFDL-ESM2G,    start_year:    1, end_year:  140}
          - {dataset: GFDL-ESM2M,    start_year:    1, end_year:  140}
          - {dataset: GISS-E2-H,     start_year: 1850, end_year: 1989}
          - {dataset: GISS-E2-R,     start_year: 1850, end_year: 1989}
          # Experiments starts at 1859-12-01
          - {dataset: HadGEM2-ES,    start_year: 1860, end_year: 1999}
          - {dataset: inmcm4,        start_year: 2090, end_year: 2229}
          - {dataset: IPSL-CM5A-LR,  start_year: 1850, end_year: 1989}
          - {dataset: IPSL-CM5B-LR,  start_year: 1850, end_year: 1989}
          - {dataset: MIROC5,        start_year: 2200, end_year: 2339}
          - {dataset: MIROC-ESM,     start_year:    1, end_year:  140}
          - {dataset: MPI-ESM-LR,    start_year: 1850, end_year: 1989}
          - {dataset: MPI-ESM-P,     start_year: 1850, end_year: 1989}
          - {dataset: MRI-CGCM3,     start_year: 1851, end_year: 1990}
          - {dataset: NorESM1-M,     start_year:    1, end_year:  140}
      piControl:
        <<: *tcr_settings
        exp: piControl
        additional_datasets:
          - {dataset: ACCESS1-0,     start_year:  300, end_year:  439}
          - {dataset: bcc-csm1-1,    start_year:  160, end_year:  299}
          - {dataset: bcc-csm1-1-m,  start_year:  240, end_year:  379}
          - {dataset: CanESM2,       start_year: 2321, end_year: 2460}
          - {dataset: CCSM4,         start_year:  251, end_year:  390}
          - {dataset: CNRM-CM5,      start_year: 1850, end_year: 1989}
          - {dataset: CSIRO-Mk3-6-0, start_year:  104, end_year:  243}
          - {dataset: GFDL-CM3,      start_year:    1, end_year:  140}
          - {dataset: GFDL-ESM2G,    start_year:    1, end_year:  140}
          - {dataset: GFDL-ESM2M,    start_year:    1, end_year:  140}
          - {dataset: GISS-E2-H,     start_year: 2410, end_year: 2549}
          - {dataset: GISS-E2-R,     start_year: 3981, end_year: 4120}
          # Experiments starts at 1859-12-01
          - {dataset: HadGEM2-ES,    start_year: 1860, end_year: 1999}
          - {dataset: inmcm4,        start_year: 2090, end_year: 2229}
          - {dataset: IPSL-CM5A-LR,  start_year: 1850, end_year: 1989}
          - {dataset: IPSL-CM5B-LR,  start_year: 1850, end_year: 1989}
          - {dataset: MIROC5,        start_year: 2200, end_year: 2339}
          - {dataset: MIROC-ESM,     start_year: 1880, end_year: 2019}
          - {dataset: MPI-ESM-LR,    start_year: 1880, end_year: 2019}
          - {dataset: MPI-ESM-P,     start_year: 1866, end_year: 2005}
          - {dataset: MRI-CGCM3,     start_year: 1891, end_year: 2030}
          - {dataset: NorESM1-M,     start_year:  700, end_year:  839}
    scripts:
      tcr: &tcr_script
        script: climate_metrics/tcr.py

  fig09-42a_cmip5:
    description: Plot ECS vs. GMSAT for CMIP5 models.
    themes:
      - phys
    realms:
      - atmos
    variables:
      tas:
        <<: *ecs_settings
        additional_datasets:
          - {dataset: ACCESS1-0,     exp: piControl,  start_year:  300, end_year:  449}
          - {dataset: ACCESS1-0,     exp: historical, start_year: 1961, end_year: 1990}
          # Wrong start year for piControl (must be 407)
          - {dataset: bcc-csm1-1,    exp: piControl,  start_year:  160, end_year:  299}
          - {dataset: bcc-csm1-1,    exp: historical, start_year: 1961, end_year: 1990}
          # Wrong start year for piControl (must be 344)
          - {dataset: bcc-csm1-1-m,  exp: piControl,  start_year:  240, end_year:  379}
          - {dataset: bcc-csm1-1-m,  exp: historical, start_year: 1961, end_year: 1990}
          - {dataset: CanESM2,       exp: piControl,  start_year: 2321, end_year: 2470}
          - {dataset: CanESM2,       exp: historical, start_year: 1961, end_year: 1990}
          - {dataset: CCSM4,         exp: piControl,  start_year:  937, end_year: 1086}
          - {dataset: CCSM4,         exp: historical, start_year: 1961, end_year: 1990}
          - {dataset: CNRM-CM5,      exp: piControl,  start_year: 2250, end_year: 2399}
          - {dataset: CNRM-CM5,      exp: historical, start_year: 1961, end_year: 1990}
          - {dataset: CSIRO-Mk3-6-0, exp: piControl,  start_year:   81, end_year:  230}
          - {dataset: CSIRO-Mk3-6-0, exp: historical, start_year: 1961, end_year: 1990}
          - {dataset: GFDL-CM3,      exp: piControl,  start_year:    1, end_year:  150}
          - {dataset: GFDL-CM3,      exp: historical, start_year: 1961, end_year: 1990}
          - {dataset: GFDL-ESM2G,    exp: piControl,  start_year:  162, end_year:  311}
          - {dataset: GFDL-ESM2G,    exp: historical, start_year: 1961, end_year: 1990}
          - {dataset: GFDL-ESM2M,    exp: piControl,  start_year:  162, end_year:  311}
          - {dataset: GFDL-ESM2M,    exp: historical, start_year: 1961, end_year: 1990}
          - {dataset: GISS-E2-H,     exp: piControl,  start_year: 2410, end_year: 2559}
          - {dataset: GISS-E2-H,     exp: historical, start_year: 1961, end_year: 1990}
          - {dataset: GISS-E2-R,     exp: piControl,  start_year: 3981, end_year: 4130}
          - {dataset: GISS-E2-R,     exp: historical, start_year: 1961, end_year: 1990}
          - {dataset: HadGEM2-ES,    exp: piControl,  start_year: 1860, end_year: 2009}
          - {dataset: HadGEM2-ES,    exp: historical, start_year: 1961, end_year: 1990}
          - {dataset: inmcm4,        exp: piControl,  start_year: 1850, end_year: 1999}
          - {dataset: inmcm4,        exp: historical, start_year: 1961, end_year: 1990}
          - {dataset: IPSL-CM5A-LR,  exp: piControl,  start_year: 1850, end_year: 1999}
          - {dataset: IPSL-CM5A-LR,  exp: historical, start_year: 1961, end_year: 1990}
          - {dataset: IPSL-CM5B-LR,  exp: piControl,  start_year: 1850, end_year: 1999}
          - {dataset: IPSL-CM5B-LR,  exp: historical, start_year: 1961, end_year: 1990}
          - {dataset: MIROC5,        exp: piControl,  start_year: 2411, end_year: 2560}
          - {dataset: MIROC5,        exp: historical, start_year: 1961, end_year: 1990}
          - {dataset: MIROC-ESM,     exp: piControl,  start_year: 1880, end_year: 2029}
          - {dataset: MIROC-ESM,     exp: historical, start_year: 1961, end_year: 1990}
          - {dataset: MPI-ESM-LR,    exp: piControl,  start_year: 1880, end_year: 2029}
          - {dataset: MPI-ESM-LR,    exp: historical, start_year: 1961, end_year: 1990}
          # Parent experiment of historical is NOT piControl, but past1000
          - {dataset: MPI-ESM-P,     exp: piControl,  start_year: 2850, end_year: 2999}
          - {dataset: MPI-ESM-P,     exp: historical, start_year: 1961, end_year: 1990}
          - {dataset: MRI-CGCM3,     exp: piControl,  start_year: 1950, end_year: 2099}
          - {dataset: MRI-CGCM3,     exp: historical, start_year: 1961, end_year: 1990}
          - {dataset: NorESM1-M,     exp: piControl,  start_year:  700, end_year:  849}
          - {dataset: NorESM1-M,     exp: historical, start_year: 1961, end_year: 1990}
    scripts:
      fig09-42a: &fig09_42a_script
        script: ipcc_ar5/ch09_fig09_42a.py
        ancestors: ['tas', 'ecs_cmip5/ecs']
        tas_units: celsius
        save:
          bbox_inches: tight
          orientation: landscape
        axes_functions: &axes_functions
          set_title: GMSAT vs. ECS for CMIP5 models
          set_xlabel: ECS / °C
          set_ylabel: GMSAT / °C
          set_xlim: [1.5, 6.0]
          legend:
            kwargs:
              loc: center left
              bbox_to_anchor: [1.05, 0.5]
              borderaxespad: 0.0
              ncol: 2

  fig09-42b_cmip5:
    description: Plot TCR vs. ECS for CMIP5 models.
    themes:
      - phys
    realms:
      - atmos
    scripts:
      fig09-42b: &fig09_42b_script
        script: ipcc_ar5/ch09_fig09_42b.py
        ancestors: ['ecs_cmip5/ecs', 'tcr_cmip5/tcr']

  ecs_cmip6:
    description: Calculate ECS for CMIP6 models.
    themes:
      - phys
    realms:
      - atmos
    variables:
      tas_rtnt:
        <<: *ecs_settings
        project: CMIP6
        additional_datasets: &datasets_cmip6_rtnt
          # No monthly data (parent_time_units not correct)
          # - {dataset: AWI-CM-1-1-MR,   exp: piControl,    ensemble: r1i1p1f1, grid: gn,  start_year: 2650, end_year: 2799, mip: day}
          # - {dataset: AWI-CM-1-1-MR,   exp: abrupt-4xCO2, ensemble: r1i1p1f1, grid: gn,  start_year: 1850, end_year: 1999, mip: day}
          - {dataset: BCC-CSM2-MR,     exp: piControl,    ensemble: r1i1p1f1, grid: gn,  start_year: 1850, end_year: 1999}
          - {dataset: BCC-CSM2-MR,     exp: abrupt-4xCO2, ensemble: r1i1p1f1, grid: gn,  start_year: 1850, end_year: 1999}
          - {dataset: BCC-ESM1,        exp: piControl,    ensemble: r1i1p1f1, grid: gn,  start_year: 1850, end_year: 1999}
          - {dataset: BCC-ESM1,        exp: abrupt-4xCO2, ensemble: r1i1p1f1, grid: gn,  start_year: 1850, end_year: 1999}
          - {dataset: CAMS-CSM1-0,     exp: piControl,    ensemble: r1i1p1f1, grid: gn,  start_year: 3030, end_year: 3179}
          - {dataset: CAMS-CSM1-0,     exp: abrupt-4xCO2, ensemble: r1i1p1f1, grid: gn,  start_year: 3030, end_year: 3179}
          - {dataset: CESM2,           exp: piControl,    ensemble: r1i1p1f1, grid: gn,  start_year:    1, end_year:  150}
          - {dataset: CESM2,           exp: abrupt-4xCO2, ensemble: r1i1p1f1, grid: gn,  start_year:    1, end_year:  150}
          - {dataset: CESM2-WACCM,     exp: piControl,    ensemble: r1i1p1f1, grid: gn,  start_year:    1, end_year:  150, institute: NCAR}
          - {dataset: CESM2-WACCM,     exp: abrupt-4xCO2, ensemble: r1i1p1f1, grid: gn,  start_year:    1, end_year:  150, institute: NCAR}
          - {dataset: CNRM-CM6-1,      exp: piControl,    ensemble: r1i1p1f2, grid: gr,  start_year: 1850, end_year: 1999}
          - {dataset: CNRM-CM6-1,      exp: abrupt-4xCO2, ensemble: r1i1p1f2, grid: gr,  start_year: 1850, end_year: 1999}
          - {dataset: CNRM-ESM2-1,     exp: piControl,    ensemble: r1i1p1f2, grid: gr,  start_year: 1850, end_year: 1999}
          - {dataset: CNRM-ESM2-1,     exp: abrupt-4xCO2, ensemble: r1i1p1f2, grid: gr,  start_year: 1850, end_year: 1999}
          - {dataset: E3SM-1-0,        exp: piControl,    ensemble: r1i1p1f1, grid: gr,  start_year:  101, end_year:  250}
          - {dataset: E3SM-1-0,        exp: abrupt-4xCO2, ensemble: r1i1p1f1, grid: gr,  start_year:    1, end_year:  150}
          # No abrupt-4xCO2
          # - {dataset: EC-Earth3,       exp: piControl,    ensemble: r1i1p1f1, grid: gr,  start_year: 1850, end_year: 1999}
          # - {dataset: EC-Earth3,       exp: abrupt-4xCO2, ensemble: r1i1p1f1, grid: gr,  start_year: 1850, end_year: 1999}
          - {dataset: EC-Earth3-Veg,   exp: piControl,    ensemble: r1i1p1f1, grid: gr,  start_year: 1850, end_year: 1999}
          - {dataset: EC-Earth3-Veg,   exp: abrupt-4xCO2, ensemble: r1i1p1f1, grid: gr,  start_year: 1850, end_year: 1999}
          # Only mixed ensemble members available, parent_time_units messed up
          # - {dataset: FGOALS-f3-L,     exp: piControl,    ensemble: r1i1p1f1, grid: gr1, start_year:  151, end_year:  300}
          # - {dataset: FGOALS-f3-L,     exp: abrupt-4xCO2, ensemble: r1i1p1f1, grid: gr1, start_year:    1, end_year:  150}
          # Wrong start year for piControl (must be 101)
          - {dataset: GFDL-CM4,        exp: piControl,    ensemble: r1i1p1f1, grid: gr1, start_year:  151, end_year:  300}
          - {dataset: GFDL-CM4,        exp: abrupt-4xCO2, ensemble: r1i1p1f1, grid: gr1, start_year:    1, end_year:  150}
          - {dataset: GFDL-ESM4,       exp: piControl,    ensemble: r1i1p1f1, grid: gr1, start_year:  101, end_year:  250}
          - {dataset: GFDL-ESM4,       exp: abrupt-4xCO2, ensemble: r1i1p1f1, grid: gr1, start_year:    1, end_year:  150}
          - {dataset: GISS-E2-1-G,     exp: piControl,    ensemble: r1i1p1f1, grid: gn,  start_year: 4150, end_year: 4299}
          - {dataset: GISS-E2-1-G,     exp: abrupt-4xCO2, ensemble: r1i1p1f1, grid: gn,  start_year: 1850, end_year: 1999}
          - {dataset: GISS-E2-1-H,     exp: piControl,    ensemble: r1i1p1f1, grid: gn,  start_year: 3180, end_year: 3329}
          - {dataset: GISS-E2-1-H,     exp: abrupt-4xCO2, ensemble: r1i1p1f1, grid: gn,  start_year: 1850, end_year: 1999}
          - {dataset: HadGEM3-GC31-LL, exp: piControl,    ensemble: r1i1p1f1, grid: gn,  start_year: 1850, end_year: 1999}
          - {dataset: HadGEM3-GC31-LL, exp: abrupt-4xCO2, ensemble: r1i1p1f3, grid: gn,  start_year: 1850, end_year: 1999}
          # Wrong start year for piControl (must be 2099), data withdrawn
          # - {dataset: INM-CM5-0,       exp: piControl,    ensemble: r1i1p1f1, grid: gr1, start_year: 2499, end_year: 2648}
          # - {dataset: INM-CM5-0,       exp: abrupt-4xCO2, ensemble: r1i1p1f1, grid: gr1, start_year: 1850, end_year: 1999}
          # Not enough years for piControl run, data withdrawn
          # - {dataset: INM-CM4-8,       exp: piControl,    ensemble: r1i1p1f1, grid: gr1, start_year: 1947, end_year: 2096}
          # - {dataset: INM-CM4-8,       exp: abrupt-4xCO2, ensemble: r1i1p1f1, grid: gr1, start_year: 1850, end_year: 1999}
          - {dataset: IPSL-CM6A-LR,    exp: piControl,    ensemble: r1i1p1f1, grid: gr,  start_year: 1870, end_year: 2019}
          - {dataset: IPSL-CM6A-LR,    exp: abrupt-4xCO2, ensemble: r1i1p1f1, grid: gr,  start_year: 1850, end_year: 1999}
          - {dataset: MIROC6,          exp: piControl,    ensemble: r1i1p1f1, grid: gn,  start_year: 3200, end_year: 3349}
          - {dataset: MIROC6,          exp: abrupt-4xCO2, ensemble: r1i1p1f1, grid: gn,  start_year: 3200, end_year: 3349}
          - {dataset: MIROC-ES2L,      exp: piControl,    ensemble: r1i1p1f2, grid: gn,  start_year: 1850, end_year: 1999}
          - {dataset: MIROC-ES2L,      exp: abrupt-4xCO2, ensemble: r1i1p1f2, grid: gn,  start_year: 1850, end_year: 1999}
          - {dataset: MPI-ESM1-2-HR,   exp: piControl,    ensemble: r1i1p1f1, grid: gn,  start_year: 1850, end_year: 1999}
          - {dataset: MPI-ESM1-2-HR,   exp: abrupt-4xCO2, ensemble: r1i1p1f1, grid: gn,  start_year: 1850, end_year: 1999}
          - {dataset: MRI-ESM2-0,      exp: piControl,    ensemble: r1i1p1f1, grid: gn,  start_year: 1850, end_year: 1999}
          - {dataset: MRI-ESM2-0,      exp: abrupt-4xCO2, ensemble: r1i1p1f1, grid: gn,  start_year: 1850, end_year: 1999}
          # parent_time_units not correct
          - {dataset: NESM3,           exp: piControl,    ensemble: r1i1p1f1, grid: gn,  start_year:  550, end_year:  699}
          - {dataset: NESM3,           exp: abrupt-4xCO2, ensemble: r1i1p1f1, grid: gn,  start_year: 1850, end_year: 1999}
          # Issue #286 (manual copying was necessary)
          - {dataset: SAM0-UNICON,     exp: piControl,    ensemble: r1i1p1f1, grid: gn,  start_year:  274, end_year:  423}
          - {dataset: SAM0-UNICON,     exp: abrupt-4xCO2, ensemble: r1i1p1f1, grid: gn,  start_year: 1850, end_year: 1999}
      tas_rtmt:
        <<: *ecs_settings
        project: CMIP6
        additional_datasets: &datasets_cmip6_rtmt
          - {dataset: CanESM5,     exp: piControl,    ensemble: r1i1p1f1, grid: gn,  start_year: 5201, end_year: 5350}
          - {dataset: CanESM5,     exp: abrupt-4xCO2, ensemble: r1i1p1f1, grid: gn,  start_year: 1850, end_year: 1999}
          - {dataset: UKESM1-0-LL, exp: piControl,    ensemble: r1i1p1f2, grid: gn,  start_year: 1960, end_year: 2109}
          - {dataset: UKESM1-0-LL, exp: abrupt-4xCO2, ensemble: r1i1p1f2, grid: gn,  start_year: 1850, end_year: 1999}
      rtnt:
        <<: *ecs_settings
        short_name: rtnt
        project: CMIP6
        derive: true
        additional_datasets: *datasets_cmip6_rtnt
      rtmt:
        <<: *ecs_settings
        short_name: rtmt
        project: CMIP6
        additional_datasets: *datasets_cmip6_rtmt
    scripts:
      ecs:
        <<: *ecs_script

  tcr_cmip6:
    description: Calculate TCR for all CMIP6 models.
    variables:
      1pctCO2:
        <<: *tcr_settings
        project: CMIP6
        additional_datasets:
          # No monthly data (parent_time_units not correct)
          # - {dataset: AWI-CM-1-1-MR,   ensemble: r1i1p1f1, grid: gn,  start_year: 1850, end_year: 1989, mip: day}
          - {dataset: BCC-CSM2-MR,     ensemble: r1i1p1f1, grid: gn,  start_year: 1850, end_year: 1989}
          - {dataset: BCC-ESM1,        ensemble: r1i1p1f1, grid: gn,  start_year: 1850, end_year: 1989}
          - {dataset: CAMS-CSM1-0,     ensemble: r1i1p1f1, grid: gn,  start_year: 3030, end_year: 3169}
          - {dataset: CanESM5,         ensemble: r1i1p1f1, grid: gn,  start_year: 1850, end_year: 1989}
          - {dataset: CESM2,           ensemble: r1i1p1f1, grid: gn,  start_year:    1, end_year:  140}
          - {dataset: CESM2-WACCM,     ensemble: r1i1p1f1, grid: gn,  start_year:    1, end_year:  140, institute: NCAR}
          - {dataset: CNRM-CM6-1,      ensemble: r1i1p1f2, grid: gr,  start_year: 1850, end_year: 1989}
          - {dataset: CNRM-ESM2-1,     ensemble: r1i1p1f2, grid: gr,  start_year: 1850, end_year: 1989}
          - {dataset: E3SM-1-0,        ensemble: r1i1p1f1, grid: gr,  start_year:    1, end_year:  140}
          # No 1pctCO2 available
          # - {dataset: EC-Earth3,     ensemble: r1i1p1f2, grid: gr,  start_year: 1850, end_year: 1989}
          - {dataset: EC-Earth3-Veg,   ensemble: r1i1p1f1, grid: gr,  start_year: 1850, end_year: 1989}
          # Only mixed ensemble members available, parent_time_units messed up
          # - {dataset: FGOALS-f3-L,     ensemble: r1i1p1f1, grid: gr1, start_year:    1, end_year:  140}
          - {dataset: GFDL-CM4,        ensemble: r1i1p1f1, grid: gr1, start_year:    1, end_year:  140}
          - {dataset: GFDL-ESM4,       ensemble: r1i1p1f1, grid: gr1, start_year:    1, end_year:  140}
          - {dataset: GISS-E2-1-G,     ensemble: r1i1p1f1, grid: gn,  start_year: 1850, end_year: 1989}
          - {dataset: GISS-E2-1-H,     ensemble: r1i1p1f1, grid: gn,  start_year: 1850, end_year: 1989}
          - {dataset: HadGEM3-GC31-LL, ensemble: r1i1p1f3, grid: gn,  start_year: 1850, end_year: 1989}
          # Data withdrawn
          # - {dataset: INM-CM4-8,       exp: abrupt-4xCO2, ensemble: r1i1p1f1, grid: gr1, start_year: 1850, end_year: 1989}
          - {dataset: IPSL-CM6A-LR,    ensemble: r1i1p1f1, grid: gr,  start_year: 1850, end_year: 1989}
          - {dataset: MIROC6,          ensemble: r1i1p1f1, grid: gn,  start_year: 3200, end_year: 3339}
          - {dataset: MIROC-ES2L,      ensemble: r1i1p1f2, grid: gn,  start_year: 1850, end_year: 1999}
          - {dataset: MPI-ESM1-2-HR,   ensemble: r1i1p1f1, grid: gn,  start_year: 1850, end_year: 1989}
          - {dataset: MRI-ESM2-0,      ensemble: r1i1p1f1, grid: gn,  start_year: 1850, end_year: 1989}
          # parent_time_units not correct, incorrect start year for piControl
          - {dataset: NESM3,           ensemble: r1i1p1f1, grid: gn,  start_year: 1850, end_year: 1989}
          - {dataset: SAM0-UNICON,     ensemble: r1i1p1f1, grid: gn,  start_year: 1850, end_year: 1989}
          - {dataset: UKESM1-0-LL,     ensemble: r1i1p1f2, grid: gn,  start_year: 1850, end_year: 1989}
      piControl:
        <<: *tcr_settings
        project: CMIP6
        exp: piControl
        additional_datasets:
          # No monthly data (parent_time_units not correct)
          # - {dataset: AWI-CM-1-1-MR,   ensemble: r1i1p1f1, grid: gn,  start_year: 2650, end_year: 2789, mip: day}
          - {dataset: BCC-CSM2-MR,     ensemble: r1i1p1f1, grid: gn,  start_year: 1850, end_year: 1989}
          - {dataset: BCC-ESM1,        ensemble: r1i1p1f1, grid: gn,  start_year: 1850, end_year: 1989}
          - {dataset: CAMS-CSM1-0,     ensemble: r1i1p1f1, grid: gn,  start_year: 3030, end_year: 3169}
          - {dataset: CanESM5,         ensemble: r1i1p1f1, grid: gn,  start_year: 5201, end_year: 5340}
          - {dataset: CESM2,           ensemble: r1i1p1f1, grid: gn,  start_year:  501, end_year:  640}
          - {dataset: CESM2-WACCM,     ensemble: r1i1p1f1, grid: gn,  start_year:   70, end_year:  209, institute: NCAR}
          - {dataset: CNRM-CM6-1,      ensemble: r1i1p1f2, grid: gr,  start_year: 1850, end_year: 1989}
          - {dataset: CNRM-ESM2-1,     ensemble: r1i1p1f2, grid: gr,  start_year: 1850, end_year: 1989}
          - {dataset: E3SM-1-0,        ensemble: r1i1p1f1, grid: gr,  start_year:  101, end_year:  240}
          # No 1pctCO2 available
          # - {dataset: EC-Earth3,     ensemble: r1i1p1f2, grid: gr,  start_year: 1850, end_year: 1989}
          - {dataset: EC-Earth3-Veg,   ensemble: r1i1p1f1, grid: gr,  start_year: 1850, end_year: 1989}
          # Only mixed ensemble members available, parent_time_units messed up
          # - {dataset: FGOALS-f3-L,     ensemble: r1i1p1f1, grid: gr1, start_year:    1, end_year:  140}
          # Wrong start year (must be 101)
          - {dataset: GFDL-CM4,        ensemble: r1i1p1f1, grid: gr1, start_year:  151, end_year:  290}
          - {dataset: GFDL-ESM4,       ensemble: r1i1p1f1, grid: gr1, start_year:  101, end_year:  240}
          - {dataset: GISS-E2-1-G,     ensemble: r1i1p1f1, grid: gn,  start_year: 4150, end_year: 4289}
          - {dataset: GISS-E2-1-H,     ensemble: r1i1p1f1, grid: gn,  start_year: 3180, end_year: 3319}
          - {dataset: HadGEM3-GC31-LL, ensemble: r1i1p1f1, grid: gn,  start_year: 1850, end_year: 1989}
          # Data withdrawn
          # - {dataset: INM-CM4-8,       exp: piControl,    ensemble: r1i1p1f1, grid: gr1, start_year: 1947, end_year: 2086}
          - {dataset: IPSL-CM6A-LR,    ensemble: r1i1p1f1, grid: gr,  start_year: 1870, end_year: 2009}
          - {dataset: MIROC6,          ensemble: r1i1p1f1, grid: gn,  start_year: 3200, end_year: 3339}
          - {dataset: MIROC-ES2L,      ensemble: r1i1p1f2, grid: gn,  start_year: 1850, end_year: 1999}
          - {dataset: MPI-ESM1-2-HR,   ensemble: r1i1p1f1, grid: gn,  start_year: 1850, end_year: 1989}
          - {dataset: MRI-ESM2-0,      ensemble: r1i1p1f1, grid: gn,  start_year: 1850, end_year: 1989}
          # parent_time_units not correct, incorrect start year for piControl
          - {dataset: NESM3,           ensemble: r1i1p1f1, grid: gn,  start_year:  550, end_year:  689}
          - {dataset: SAM0-UNICON,     ensemble: r1i1p1f1, grid: gn,  start_year:  274, end_year:  413}
          - {dataset: UKESM1-0-LL,     ensemble: r1i1p1f2, grid: gn,  start_year: 1960, end_year: 2099}
    scripts:
      tcr:
        <<: *tcr_script

  fig09-42a_cmip6:
    description: Plot ECS vs. GMSAT for CMIP6 models.
    themes:
      - phys
    realms:
      - atmos
    variables:
      tas:
        <<: *ecs_settings
        project: CMIP6
        additional_datasets:
          - {dataset: BCC-CSM2-MR,     exp: piControl,    ensemble: r1i1p1f1, grid: gn,  start_year: 1850, end_year: 1999}
          - {dataset: BCC-CSM2-MR,     exp: historical,   ensemble: r1i1p1f1, grid: gn,  start_year: 1961, end_year: 1990}
          - {dataset: BCC-ESM1,        exp: piControl,    ensemble: r1i1p1f1, grid: gn,  start_year: 2110, end_year: 2259}
          - {dataset: BCC-ESM1,        exp: historical,   ensemble: r1i1p1f1, grid: gn,  start_year: 1961, end_year: 1990}
          - {dataset: CAMS-CSM1-0,     exp: piControl,    ensemble: r1i1p1f1, grid: gn,  start_year: 3025, end_year: 3174}
          - {dataset: CAMS-CSM1-0,     exp: historical,   ensemble: r1i1p1f1, grid: gn,  start_year: 1961, end_year: 1990}
          - {dataset: CanESM5,         exp: piControl,    ensemble: r1i1p1f1, grid: gn,  start_year: 5201, end_year: 5350}
          - {dataset: CanESM5,         exp: historical,   ensemble: r1i1p1f1, grid: gn,  start_year: 1961, end_year: 1990}
          - {dataset: CESM2,           exp: piControl,    ensemble: r1i1p1f1, grid: gn,  start_year:    1, end_year:  150}
          - {dataset: CESM2,           exp: historical,   ensemble: r1i1p1f1, grid: gn,  start_year: 1961, end_year: 1990}
          - {dataset: CESM2-WACCM,     exp: piControl,    ensemble: r1i1p1f1, grid: gn,  start_year:    1, end_year:  150, institute: NCAR}
          - {dataset: CESM2-WACCM,     exp: historical,   ensemble: r1i1p1f1, grid: gn,  start_year: 1961, end_year: 1990, institute: NCAR}
          - {dataset: CNRM-CM6-1,      exp: piControl,    ensemble: r1i1p1f2, grid: gr,  start_year: 1850, end_year: 1999}
          - {dataset: CNRM-CM6-1,      exp: historical,   ensemble: r1i1p1f2, grid: gr,  start_year: 1961, end_year: 1990}
          - {dataset: CNRM-ESM2-1,     exp: piControl,    ensemble: r1i1p1f2, grid: gr,  start_year: 1850, end_year: 1999}
          - {dataset: CNRM-ESM2-1,     exp: historical,   ensemble: r1i1p1f2, grid: gr,  start_year: 1961, end_year: 1990}
          - {dataset: E3SM-1-0,        exp: piControl,    ensemble: r1i1p1f1, grid: gr,  start_year:  101, end_year:  250}
          - {dataset: E3SM-1-0,        exp: historical,   ensemble: r1i1p1f1, grid: gr,  start_year: 1961, end_year: 1990}
          - {dataset: EC-Earth3-Veg,   exp: piControl,    ensemble: r1i1p1f1, grid: gr,  start_year: 2030, end_year: 2179}
          - {dataset: EC-Earth3-Veg,   exp: historical,   ensemble: r1i1p1f1, grid: gr,  start_year: 1961, end_year: 1990}
          # Wrong start year (must be 101)
          - {dataset: GFDL-CM4,        exp: piControl,    ensemble: r1i1p1f1, grid: gr1, start_year:  151, end_year:  300}
          - {dataset: GFDL-CM4,        exp: historical,   ensemble: r1i1p1f1, grid: gr1, start_year: 1961, end_year: 1990}
          - {dataset: GFDL-ESM4,       exp: piControl,    ensemble: r1i1p1f1, grid: gr1, start_year:  101, end_year:  250}
          - {dataset: GFDL-ESM4,       exp: historical,   ensemble: r1i1p1f1, grid: gr1, start_year: 1961, end_year: 1990}
          - {dataset: GISS-E2-1-G,     exp: piControl,    ensemble: r1i1p1f1, grid: gn,  start_year: 4150, end_year: 4299}
          - {dataset: GISS-E2-1-G,     exp: historical,   ensemble: r1i1p1f1, grid: gn,  start_year: 1961, end_year: 1990}
          - {dataset: GISS-E2-1-H,     exp: piControl,    ensemble: r1i1p1f1, grid: gn,  start_year: 3180, end_year: 3329}
          - {dataset: GISS-E2-1-H,     exp: historical,   ensemble: r1i1p1f1, grid: gn,  start_year: 1961, end_year: 1990}
          - {dataset: HadGEM3-GC31-LL, exp: piControl,    ensemble: r1i1p1f1, grid: gn,  start_year: 1850, end_year: 1999}
          - {dataset: HadGEM3-GC31-LL, exp: historical,   ensemble: r1i1p1f3, grid: gn,  start_year: 1961, end_year: 1990}
          # Wrong start year for piControl (must be 2099), data withdrawn
          # - {dataset: INM-CM5-0,       exp: piControl,    ensemble: r1i1p1f1, grid: gr1, start_year: 2499, end_year: 2648}
          # - {dataset: INM-CM5-0,       exp: historical,   ensemble: r1i1p1f1, grid: gr1, start_year: 1961, end_year: 1990}
          # Not enough years for piControl run
          # - {dataset: INM-CM4-8,       exp: piControl,    ensemble: r1i1p1f1, grid: gr1, start_year: 1947, end_year: 2096}
          # - {dataset: INM-CM4-8,       exp: historical,   ensemble: r1i1p1f1, grid: gr1, start_year: 1961, end_year: 1990}
          - {dataset: IPSL-CM6A-LR,    exp: piControl,    ensemble: r1i1p1f1, grid: gr,  start_year: 1850, end_year: 1999}
          - {dataset: IPSL-CM6A-LR,    exp: historical,   ensemble: r1i1p1f1, grid: gr,  start_year: 1961, end_year: 1990}
          - {dataset: MIROC6,          exp: piControl,    ensemble: r1i1p1f1, grid: gn,  start_year: 3200, end_year: 3349}
          - {dataset: MIROC6,          exp: historical,   ensemble: r1i1p1f1, grid: gn,  start_year: 1961, end_year: 1990}
          - {dataset: MIROC-ES2L,      exp: piControl,    ensemble: r1i1p1f2, grid: gn,  start_year: 1850, end_year: 1999}
          - {dataset: MIROC-ES2L,      exp: historical,   ensemble: r1i1p1f2, grid: gn,  start_year: 1961, end_year: 1990}
          - {dataset: MPI-ESM1-2-HR,   exp: piControl,    ensemble: r1i1p1f1, grid: gn,  start_year: 1850, end_year: 1999}
          - {dataset: MPI-ESM1-2-HR,   exp: historical,   ensemble: r1i1p1f1, grid: gn,  start_year: 1961, end_year: 1990}
          - {dataset: MRI-ESM2-0,      exp: piControl,    ensemble: r1i1p1f1, grid: gn,  start_year: 1850, end_year: 1999}
          - {dataset: MRI-ESM2-0,      exp: historical,   ensemble: r1i1p1f1, grid: gn,  start_year: 1961, end_year: 1990}
          # parent_time_units not correct (must start in 1300)
          - {dataset: NESM3,           exp: piControl,    ensemble: r1i1p1f1, grid: gn,  start_year:  550, end_year:  699}
          - {dataset: NESM3,           exp: historical,   ensemble: r1i1p1f1, grid: gn,  start_year: 1961, end_year: 1990}
          - {dataset: SAM0-UNICON,     exp: piControl,    ensemble: r1i1p1f1, grid: gn,  start_year:  274, end_year:  423}
          - {dataset: SAM0-UNICON,     exp: historical,   ensemble: r1i1p1f1, grid: gn,  start_year: 1961, end_year: 1990}
          - {dataset: UKESM1-0-LL,     exp: piControl,    ensemble: r1i1p1f2, grid: gn,  start_year: 2250, end_year: 2399}
          - {dataset: UKESM1-0-LL,     exp: historical,   ensemble: r1i1p1f2, grid: gn,  start_year: 1961, end_year: 1990}
    scripts:
      fig09-42a:
        <<: *fig09_42a_script
        ancestors: ['tas', 'ecs_cmip6/ecs']
        axes_functions:
          <<: *axes_functions
          set_title: GMSAT vs. ECS for CMIP6 models
        dataset_style: cmip6

  fig09-42b_cmip6:
    description: Plot TCR vs. ECS for CMIP6 models.
    themes:
      - phys
    realms:
      - atmos
    scripts:
      fig09-42b:
        <<: *fig09_42b_script
        ancestors: ['ecs_cmip6/ecs', 'tcr_cmip6/tcr']
        dataset_style: cmip6

  # ***********************************************************************
  # Flato et al. (2013) - IPCC AR5, chap. 9
  # similar to fig. 9.45a
  # ***********************************************************************
  # Scatterplot of springtime snow-albedo effect values in climate
  # change vs. springtime d(alpha_s)/d(T_s) values in the seasonal
  # cycle in transient climate change experiments.
  # ***********************************************************************

  fig09-45a:
    description: springtime snow-albedo feedback values vs. seasonal cycle
    themes:
      - EC
    realms:
      - atmos
    variables:
      alb:
        mip: Amon
        project: CMIP5
        ensemble: r1i1p1
        reference_dataset: ISCCP-FH
        derive: true
        additional_datasets:
          - {dataset: ISCCP-FH, project: OBS, type: sat, version: v0, start_year: 1984, end_year: 2000, tier: 2}
      tas:
        mip: Amon
        project: CMIP5
        ensemble: r1i1p1
        reference_dataset: ERA-Interim
        additional_datasets:
          - {dataset: ERA-Interim, project: OBS6, type: reanaly, version: 1, start_year: 1984, end_year: 2000, tier: 3}
      rsdt:
        mip: Amon
        project: CMIP5
        ensemble: r1i1p1
        reference_dataset: ISCCP-FH
        additional_datasets:
          - {dataset: ISCCP-FH, project: OBS, type: sat, version: v0, start_year: 1984, end_year: 2000, tier: 2}
    additional_datasets:
      - {dataset: bcc-csm1-1, exp: historical, start_year: 1901, end_year: 2000}
      - {dataset: bcc-csm1-1, exp: rcp45, start_year: 2101, end_year: 2200}
      - {dataset: CanESM2, exp: historical, start_year: 1901, end_year: 2000}
      - {dataset: CanESM2, exp: rcp45, start_year: 2101, end_year: 2200}
      - {dataset: CCSM4, exp: historical, start_year: 1901, end_year: 2000}
      - {dataset: CCSM4, exp: rcp45, start_year: 2101, end_year: 2200}
      - {dataset: CNRM-CM5, exp: historical, start_year: 1901, end_year: 2000}
      - {dataset: CNRM-CM5, exp: rcp45, start_year: 2101, end_year: 2200}
      - {dataset: CSIRO-Mk3-6-0, exp: historical, start_year: 1901, end_year: 2000}
      - {dataset: CSIRO-Mk3-6-0, exp: rcp45, start_year: 2101, end_year: 2200}
      - {dataset: GFDL-CM3, exp: historical, start_year: 1901, end_year: 2000}
      - {dataset: GFDL-CM3, exp: rcp45, start_year: 2101, end_year: 2200}
      - {dataset: GISS-E2-H, exp: historical, start_year: 1901, end_year: 2000}
      - {dataset: GISS-E2-H, exp: rcp45, start_year: 2101, end_year: 2200}
      - {dataset: GISS-E2-R, exp: historical, start_year: 1901, end_year: 2000}
      - {dataset: GISS-E2-R, exp: rcp45, start_year: 2101, end_year: 2200}
      - {dataset: IPSL-CM5A-LR, exp: historical, start_year: 1901, end_year: 2000}
      - {dataset: IPSL-CM5A-LR, exp: rcp45, start_year: 2101, end_year: 2200}
      - {dataset: MIROC-ESM, exp: historical, start_year: 1901, end_year: 2000}
      - {dataset: MIROC-ESM, exp: rcp45, start_year: 2101, end_year: 2200}
      - {dataset: MPI-ESM-LR, exp: historical, start_year: 1901, end_year: 2000}
      - {dataset: MPI-ESM-LR, exp: rcp45, start_year: 2101, end_year: 2200}
      - {dataset: NorESM1-M, exp: historical, start_year: 1901, end_year: 2000}
      - {dataset: NorESM1-M, exp: rcp45, start_year: 2101, end_year: 2200}
    scripts:
      fig09_45a:
        script: emergent_constraints/snowalbedo.ncl
        exp_presentday: historical
        exp_future: rcp45
        legend_outside: false
        xmin: -1.7
        xmax: -0.3
        ymin: -1.7
        ymax: -0.3
        styleset: "CMIP5"<|MERGE_RESOLUTION|>--- conflicted
+++ resolved
@@ -5,11 +5,7 @@
 
   description: |
     Reproducing selected figures from IPCC AR5, chap. 9 (Flato et al., 2013)
-<<<<<<< HEAD
-    9.2, 9.4, 9.5, 9.6, 9.8, 9.14, 9.24, 9.42a.
-=======
-    9.2, 9.4, 9.5, 9.8, 9.14, 9.24, 9.26, 9.27, 9.42, 9.45a.
->>>>>>> 2fb0c233
+    9.2, 9.4, 9.5, 9.6, 9.8, 9.14, 9.24, 9.26, 9.27, 9.42, 9.45a.
 
   authors:
     - bock_lisa
