--- conflicted
+++ resolved
@@ -45,11 +45,8 @@
         'shapely',
         'stratify',
         'xarray>=0.12',
-<<<<<<< HEAD
+        'xesmf',
         'xgboost',
-=======
-        'xesmf',
->>>>>>> ba161869
         'xlrd',
         'xlsxwriter',
     ],
