--- conflicted
+++ resolved
@@ -28,11 +28,7 @@
         'cython',
         'ecmwf-api-client',
         'eofs',
-<<<<<<< HEAD
-        'esmvalcore>=2.0.0b2,<2.1',
-=======
         'esmvalcore>=2.0.0b3,<2.1',
->>>>>>> d2a4665a
         'fiona',
         'jinja2',
         'matplotlib<3',
