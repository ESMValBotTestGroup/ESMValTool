--- conflicted
+++ resolved
@@ -6,11 +6,7 @@
 
    recipe_clouds
    recipe_crem
-<<<<<<< HEAD
+   recipe_flato13ipcc
    recipe_perfmetrics
    recipe_oceans
-=======
-   recipe_flato13ipcc
-   recipe_perfmetrics
->>>>>>> 4998fada
    recipe_runoff_et