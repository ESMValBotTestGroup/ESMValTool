Recipes
------------

.. toctree::
   :maxdepth: 1

   recipe_capacity_factor
   recipe_clouds
   recipe_combined_climate_extreme_index
   recipe_consecdrydays
   recipe_crem
   recipe_cvdp
   recipe_diurnal_temperature_index
   recipe_ensclus
   recipe_flato13ipcc
<<<<<<< HEAD
   recipe_perfmetrics
   recipe_collins13ipcc
=======
   recipe_heatwaves_coldwaves
   recipe_miles
   recipe_modes_of_variability
   recipe_multimodel_products
>>>>>>> 885064f9
   recipe_oceans
   recipe_perfmetrics
   recipe_runoff_et
   recipe_shapeselect
   recipe_spei
   recipe_toymodel
   recipe_zmnam<|MERGE_RESOLUTION|>--- conflicted
+++ resolved
@@ -13,15 +13,11 @@
    recipe_diurnal_temperature_index
    recipe_ensclus
    recipe_flato13ipcc
-<<<<<<< HEAD
-   recipe_perfmetrics
    recipe_collins13ipcc
-=======
    recipe_heatwaves_coldwaves
    recipe_miles
    recipe_modes_of_variability
    recipe_multimodel_products
->>>>>>> 885064f9
    recipe_oceans
    recipe_perfmetrics
    recipe_runoff_et
