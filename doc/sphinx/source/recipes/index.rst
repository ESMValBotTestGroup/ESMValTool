.. _recipes:

Recipes
-------

.. toctree::
   :maxdepth: 1

Atmosphere
^^^^^^^^^^
.. toctree::
   :maxdepth: 1

   recipe_miles
   recipe_clouds
   recipe_crem
   recipe_combined_climate_extreme_index
   recipe_consecdrydays
   recipe_diurnal_temperature_index
   recipe_extreme_events
   recipe_heatwaves_coldwaves
   recipe_hyint
   recipe_modes_of_variability
   recipe_quantilebias
   recipe_spei
   recipe_autoassess_stratosphere
   recipe_zmnam
   recipe_thermodyn_diagtool
   recipe_validation

Climate metrics
^^^^^^^^^^^^^^^
.. toctree::
   :maxdepth: 1

   recipe_perfmetrics
   recipe_smpi

Future projections
^^^^^^^^^^^^^^^^^^
.. toctree::
   :maxdepth: 1

   recipe_emergent_constraints
   recipe_cox18nature
   recipe_snowalbedo
   recipe_ecs
<<<<<<< HEAD
   recipe_wenzel16jclim
=======
   recipe_perfmetrics
   recipe_smpi
   recipe_tcr
>>>>>>> 9723c11b

IPCC
^^^^
.. toctree::
   :maxdepth: 1

   recipe_flato13ipcc
   recipe_collins13ipcc

Land
^^^^
.. toctree::
   :maxdepth: 1

   recipe_hydrology
   recipe_landcover
   recipe_runoff_et

Ocean
^^^^^
.. toctree::
   :maxdepth: 1

   recipe_cvdp
   recipe_combined_indices
   recipe_oceans

Other
^^^^^
.. toctree::
   :maxdepth: 1

   recipe_capacity_factor
   recipe_ensclus
   recipe_multimodel_products
   recipe_rainfarm
   recipe_seaice
   recipe_shapeselect
   recipe_toymodel<|MERGE_RESOLUTION|>--- conflicted
+++ resolved
@@ -45,13 +45,8 @@
    recipe_cox18nature
    recipe_snowalbedo
    recipe_ecs
-<<<<<<< HEAD
    recipe_wenzel16jclim
-=======
-   recipe_perfmetrics
-   recipe_smpi
    recipe_tcr
->>>>>>> 9723c11b
 
 IPCC
 ^^^^
