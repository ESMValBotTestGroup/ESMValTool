Recipes
------------

.. toctree::
   :maxdepth: 1

   recipe_clouds
   recipe_crem
   recipe_cvdp
   recipe_flato13ipcc
   recipe_perfmetrics
   recipe_oceans
   recipe_runoff_et
<<<<<<< HEAD
   recipe_ensclus
=======
   recipe_zmnam
>>>>>>> 8573b827
<|MERGE_RESOLUTION|>--- conflicted
+++ resolved
@@ -11,8 +11,5 @@
    recipe_perfmetrics
    recipe_oceans
    recipe_runoff_et
-<<<<<<< HEAD
    recipe_ensclus
-=======
-   recipe_zmnam
->>>>>>> 8573b827
+   recipe_zmnam