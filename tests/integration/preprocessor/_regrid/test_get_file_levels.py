--- conflicted
+++ resolved
@@ -36,19 +36,7 @@
 
     def test_get_coord(self):
         self.assertListEqual(
-<<<<<<< HEAD
             _regrid.get_reference_levels(
                 self.path, 'project', 'dataset', 'short_name', 'output_dir'),
             [0., 1]
-        )
-=======
-            _regrid.get_reference_levels(self.path, 'project', 'dataset',
-                                         'short_name', 'output_dir', 'coord'),
-            [0., 1])
-
-    def test_bad_coord(self):
-        with self.assertRaises(ValueError):
-            _regrid.get_reference_levels(self.path, 'project', 'dataset',
-                                         'short_name', 'output_dir',
-                                         'bad_coord')
->>>>>>> 3c56bd85
+        )