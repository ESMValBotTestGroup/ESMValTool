--- conflicted
+++ resolved
@@ -2,25 +2,17 @@
 
 import unittest
 
+import iris
+import iris.coord_categorisation
+import iris.coords
 import numpy as np
+from cf_units import Unit
+from iris.cube import Cube
+
+import tests
 from esmvaltool.preprocessor._time import (_align_time_axes, extract_month,
                                            extract_season, extract_time,
                                            time_average)
-
-import iris
-import iris.coord_categorisation
-import iris.coords
-import tests
-from cf_units import Unit
-from iris.cube import Cube
-
-<<<<<<< HEAD
-=======
-import tests
-from esmvaltool.preprocessor._time import (extract_month, extract_season,
-                                           extract_time, time_average)
-
->>>>>>> 3c56bd85
 
 def _create_sample_cube():
     cube = Cube(np.arange(1, 25), var_name='co2', units='J')
