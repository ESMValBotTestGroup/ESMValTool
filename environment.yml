---

name: esmvaltool
channels:
  - conda-forge

dependencies:
  # Python packages that cannot be installed from PyPI:
  - iris
  - matplotlib<3  # Can be installed from PyPI, but is a dependency of iris and should be pinned.
  - python-stratify
  - esmpy
  - xarray  # Can be installed from PyPI, but here to get a consistent set of depencies with iris.
  # Non-Python dependencies
  - graphviz
  - cdo=1.9.3

  # Multi language support:
  - ncl
  - jasper!=1.900.31  # pinned NCL dependency
  - r-base
  - r-rcpp
<<<<<<< HEAD
  - r-xml
  # TODO: add julia

  - pip:
      # TODO: include dummydata in esmvaltool repository and move to setup.py
      # dummydata fetched from github as a zip file, contains latest version
      - https://github.com/ESMValGroup/dummydata/archive/dev.zip
=======
  - libunwind  #  specifically for Python3.7+
  # TODO: add julia
>>>>>>> 83320b0e
<|MERGE_RESOLUTION|>--- conflicted
+++ resolved
@@ -20,15 +20,6 @@
   - jasper!=1.900.31  # pinned NCL dependency
   - r-base
   - r-rcpp
-<<<<<<< HEAD
   - r-xml
-  # TODO: add julia
-
-  - pip:
-      # TODO: include dummydata in esmvaltool repository and move to setup.py
-      # dummydata fetched from github as a zip file, contains latest version
-      - https://github.com/ESMValGroup/dummydata/archive/dev.zip
-=======
   - libunwind  #  specifically for Python3.7+
-  # TODO: add julia
->>>>>>> 83320b0e
+  # TODO: add julia