---
# conda-forge after conda switch to gcc7 (gxx conda compiler, Jan 2019)
# Notes on ncl-cdo-R packages relation for future releases:
# cdo=1.9.6 works only with ncl=6.6.2 but that
# implies the use of R packages from the r channel
# and those packages are R=3.2.2 << 3.5.1 and are
# obsolete (installing ncl=6.6.2 automatically removes
# the conda-forge-installed R (3.5.1) packages
# These issues are a direct consequence of changes in conda-forge
# related to the switch to gcc7(gxx-conda); hopefully they will be
# fixed in future releases of conda; also note that gxx_linux-64 may have
# to be added in the dependency list when switching from cf201901.
# Why use conda-forge/label/cf201901:
# https://github.com/fermi-lat/Fermitools-conda/wiki/User-Notes
# https://github.com/NCAR/ncl/issues/87

name: esmvaltool
channels:
  - conda-forge/label/cf201901

dependencies:
  # Python packages that cannot be installed from PyPI:
  - iris
  - esmpy
  - matplotlib<3  # Can be installed from PyPI, but is a dependency of iris and should be pinned.
  - python-stratify
  - xarray  # Can be installed from PyPI, but here to get a consistent set of depencies with iris.
  # Non-Python dependencies
  - graphviz
  - cdo

  # Multi language support:
  - ncl>=6.5.0
  - jasper!=1.900.31  # pinned NCL dependency
  - r-base
<<<<<<< HEAD
  - libunwind  # Needed for Python3.7+
=======
  - libunwind  # Needed for Python3.7+
  # - julia>=1.0.0  # The Julia package on conda is apparently broken
>>>>>>> f2f86a29
<|MERGE_RESOLUTION|>--- conflicted
+++ resolved
@@ -33,9 +33,5 @@
   - ncl>=6.5.0
   - jasper!=1.900.31  # pinned NCL dependency
   - r-base
-<<<<<<< HEAD
   - libunwind  # Needed for Python3.7+
-=======
-  - libunwind  # Needed for Python3.7+
-  # - julia>=1.0.0  # The Julia package on conda is apparently broken
->>>>>>> f2f86a29
+  # - julia>=1.0.0  # The Julia package on conda is apparently broken